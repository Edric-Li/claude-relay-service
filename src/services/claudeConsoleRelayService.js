--- conflicted
+++ resolved
@@ -9,11 +9,8 @@
   sanitizeErrorMessage,
   isAccountDisabledError
 } = require('../utils/errorSanitizer')
-<<<<<<< HEAD
 const ConsoleErrorHandler = require('../utils/consoleErrorHandler')
-=======
 const userMessageQueueService = require('./userMessageQueueService')
->>>>>>> 5061f4d9
 
 class ClaudeConsoleRelayService {
   constructor() {
@@ -1014,11 +1011,6 @@
             return
           }
 
-<<<<<<< HEAD
-          // 成功响应，清除错误计数器和错误状态
-          ConsoleErrorHandler.clearErrorCounters(accountId)
-
-=======
           // 📬 收到成功响应头（HTTP 200），调用回调释放队列锁
           // 此时请求已被 Claude API 接受并计入 RPM 配额，无需等待响应完成
           if (onResponseHeaderReceived && typeof onResponseHeaderReceived === 'function') {
@@ -1032,8 +1024,8 @@
             }
           }
 
-          // 成功响应，检查并移除错误状态
->>>>>>> 5061f4d9
+          // 成功响应，清除错误计数器和错误状态
+          ConsoleErrorHandler.clearErrorCounters(accountId)
           claudeConsoleAccountService.isAccountRateLimited(accountId).then((isRateLimited) => {
             if (isRateLimited) {
               claudeConsoleAccountService.removeAccountRateLimit(accountId)
