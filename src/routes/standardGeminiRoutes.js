const express = require('express')
const router = express.Router()
const { authenticateApiKey } = require('../middleware/auth')
const logger = require('../utils/logger')
const geminiAccountService = require('../services/geminiAccountService')
const geminiApiAccountService = require('../services/geminiApiAccountService')
const unifiedGeminiScheduler = require('../services/unifiedGeminiScheduler')
const apiKeyService = require('../services/apiKeyService')
const sessionHelper = require('../utils/sessionHelper')
const axios = require('axios')
const ProxyHelper = require('../utils/proxyHelper')

// 导入 geminiRoutes 中导出的处理函数
const { handleLoadCodeAssist, handleOnboardUser, handleCountTokens } = require('./geminiRoutes')

// 检查 API Key 是否具备 Gemini 权限
function hasGeminiPermission(apiKeyData, requiredPermission = 'gemini') {
  const permissions = apiKeyData?.permissions || 'all'
  return permissions === 'all' || permissions === requiredPermission
}

// 确保请求拥有 Gemini 权限
function ensureGeminiPermission(req, res) {
  const apiKeyData = req.apiKey || {}
  if (hasGeminiPermission(apiKeyData, 'gemini')) {
    return true
  }

  logger.security(
    `🚫 API Key ${apiKeyData.id || 'unknown'} 缺少 Gemini 权限，拒绝访问 ${req.originalUrl}`
  )

  res.status(403).json({
    error: {
      message: 'This API key does not have permission to access Gemini',
      type: 'permission_denied'
    }
  })
  return false
}

// 供路由中间件复用的权限检查
function ensureGeminiPermissionMiddleware(req, res, next) {
  if (ensureGeminiPermission(req, res)) {
    return next()
  }
  return undefined
}

// 判断对象是否为可读流
function isReadableStream(value) {
  return value && typeof value.on === 'function' && typeof value.pipe === 'function'
}

// 读取可读流内容为字符串
async function readStreamToString(stream) {
  return new Promise((resolve, reject) => {
    let result = ''

    try {
      if (typeof stream.setEncoding === 'function') {
        stream.setEncoding('utf8')
      }
    } catch (error) {
      logger.warn('设置流编码失败:', error)
    }

    stream.on('data', (chunk) => {
      result += chunk
    })

    stream.on('end', () => {
      resolve(result)
    })

    stream.on('error', (error) => {
      reject(error)
    })
  })
}

// 规范化上游 Axios 错误信息
async function normalizeAxiosStreamError(error) {
  const status = error.response?.status
  const statusText = error.response?.statusText
  const responseData = error.response?.data
  let rawBody = null
  let parsedBody = null

  if (responseData) {
    try {
      if (isReadableStream(responseData)) {
        rawBody = await readStreamToString(responseData)
      } else if (Buffer.isBuffer(responseData)) {
        rawBody = responseData.toString('utf8')
      } else if (typeof responseData === 'string') {
        rawBody = responseData
      } else {
        rawBody = JSON.stringify(responseData)
      }
    } catch (streamError) {
      logger.warn('读取 Gemini 上游错误流失败:', streamError)
    }
  }

  if (rawBody) {
    if (typeof rawBody === 'string') {
      try {
        parsedBody = JSON.parse(rawBody)
      } catch (parseError) {
        parsedBody = rawBody
      }
    } else {
      parsedBody = rawBody
    }
  }

  let finalMessage = error.message || 'Internal server error'
  if (parsedBody && typeof parsedBody === 'object') {
    finalMessage = parsedBody.error?.message || parsedBody.message || finalMessage
  } else if (typeof parsedBody === 'string' && parsedBody.trim()) {
    finalMessage = parsedBody.trim()
  }

  return {
    status,
    statusText,
    message: finalMessage,
    parsedBody,
    rawBody
  }
}

// 标准 Gemini API 路由处理器
// 这些路由将挂载在 /gemini 路径下，处理标准 Gemini API 格式的请求
// 标准格式: /gemini/v1beta/models/{model}:generateContent

// 专门处理标准 Gemini API 格式的 generateContent
async function handleStandardGenerateContent(req, res) {
  let account = null
  let sessionHash = null
  let accountId = null // 提升到外部作用域
  let isApiAccount = false // 提升到外部作用域

  try {
    if (!ensureGeminiPermission(req, res)) {
      return undefined
    }

    // 从路径参数中获取模型名
    const model = req.params.modelName || 'gemini-2.0-flash-exp'
    sessionHash = sessionHelper.generateSessionHash(req.body)

    // 标准 Gemini API 请求体直接包含 contents 等字段
    const { contents, generationConfig, safetySettings, systemInstruction, tools, toolConfig } =
      req.body

    // 验证必需参数
    if (!contents || !Array.isArray(contents) || contents.length === 0) {
      return res.status(400).json({
        error: {
          message: 'Contents array is required',
          type: 'invalid_request_error'
        }
      })
    }

    // 构建内部 API 需要的请求格式
    const actualRequestData = {
      contents,
      generationConfig: generationConfig || {
        temperature: 0.7,
        maxOutputTokens: 4096,
        topP: 0.95,
        topK: 40
      }
    }

    // 只有在 safetySettings 存在且非空时才添加
    if (safetySettings && safetySettings.length > 0) {
      actualRequestData.safetySettings = safetySettings
    }

    // 添加工具配置（tools 和 toolConfig）
    if (tools) {
      actualRequestData.tools = tools
    }

    if (toolConfig) {
      actualRequestData.toolConfig = toolConfig
    }

    // 如果有 system instruction，修正格式并添加到请求体
    // Gemini CLI 的内部 API 需要 role: "user" 字段
    if (systemInstruction) {
      // 确保 systemInstruction 格式正确
      if (typeof systemInstruction === 'string' && systemInstruction.trim()) {
        actualRequestData.systemInstruction = {
          role: 'user', // Gemini CLI 内部 API 需要这个字段
          parts: [{ text: systemInstruction }]
        }
      } else if (systemInstruction.parts && systemInstruction.parts.length > 0) {
        // 检查是否有实际内容
        const hasContent = systemInstruction.parts.some(
          (part) => part.text && part.text.trim() !== ''
        )
        if (hasContent) {
          // 添加 role 字段（Gemini CLI 格式）
          actualRequestData.systemInstruction = {
            role: 'user', // Gemini CLI 内部 API 需要这个字段
            parts: systemInstruction.parts
          }
        }
      }
    }

    // 使用统一调度选择账号
    const schedulerResult = await unifiedGeminiScheduler.selectAccountForApiKey(
      req.apiKey,
      sessionHash,
      model,
      { allowApiAccounts: true } // 允许调度 API 账户
    )
    ;({ accountId } = schedulerResult)
    const { accountType } = schedulerResult

    // 判断账户类型：根据 accountType 判断，而非 accountId 前缀
    isApiAccount = accountType === 'gemini-api' // 赋值而不是声明
    const actualAccountId = accountId // accountId 已经是实际 ID，无需处理前缀

    const version = req.path.includes('v1beta') ? 'v1beta' : 'v1'

    if (isApiAccount) {
      // Gemini API 账户：使用 API Key 直接请求
      account = await geminiApiAccountService.getAccount(actualAccountId)
      if (!account) {
        return res.status(404).json({
          error: {
            message: 'Gemini API account not found',
            type: 'account_not_found'
          }
        })
      }

      logger.info(`Standard Gemini API generateContent request (${version}) - API Key Account`, {
        model,
        accountId: actualAccountId,
        apiKeyId: req.apiKey?.id || 'unknown'
      })
    } else {
      // OAuth 账户：使用原有流程
      account = await geminiAccountService.getAccount(actualAccountId)

      logger.info(`Standard Gemini API generateContent request (${version}) - OAuth Account`, {
        model,
        projectId: account.projectId,
        apiKeyId: req.apiKey?.id || 'unknown'
      })
    }

    // 解析账户的代理配置
    let proxyConfig = null
    if (account.proxy) {
      try {
        proxyConfig = typeof account.proxy === 'string' ? JSON.parse(account.proxy) : account.proxy
      } catch (e) {
        logger.warn('Failed to parse proxy configuration:', e)
      }
    }

    let response

    if (isApiAccount) {
      // Gemini API 账户：直接使用 API Key 请求
      // baseUrl 填写域名，如 https://generativelanguage.googleapis.com，版本固定为 v1beta
      const apiUrl = `${account.baseUrl}/v1beta/models/${model}:generateContent?key=${account.apiKey}`

      // 构建 Axios 配置
      const axiosConfig = {
        method: 'POST',
        url: apiUrl,
        data: actualRequestData,
        headers: {
          'Content-Type': 'application/json'
        }
      }

      // 添加代理配置
      if (proxyConfig) {
        const proxyHelper = new ProxyHelper()
        axiosConfig.httpsAgent = proxyHelper.createProxyAgent(proxyConfig)
        axiosConfig.httpAgent = proxyHelper.createProxyAgent(proxyConfig)
      }

      try {
        const apiResponse = await axios(axiosConfig)
        response = { response: apiResponse.data }
      } catch (error) {
        logger.error('Gemini API request failed:', {
          status: error.response?.status,
          statusText: error.response?.statusText,
          data: error.response?.data
        })
        throw error
      }
    } else {
      // OAuth 账户：使用原有流程
      const { accessToken, refreshToken } = account
      const client = await geminiAccountService.getOauthClient(
        accessToken,
        refreshToken,
        proxyConfig
      )

      // 项目ID优先级：账户配置的项目ID > 临时项目ID > 尝试获取
      let effectiveProjectId = account.projectId || account.tempProjectId || null

      // 如果没有任何项目ID，尝试调用 loadCodeAssist 获取
      if (!effectiveProjectId) {
        try {
          logger.info('📋 No projectId available, attempting to fetch from loadCodeAssist...')
          const loadResponse = await geminiAccountService.loadCodeAssist(client, null, proxyConfig)

          if (loadResponse.cloudaicompanionProject) {
            effectiveProjectId = loadResponse.cloudaicompanionProject
            // 保存临时项目ID
            await geminiAccountService.updateTempProjectId(actualAccountId, effectiveProjectId)
            logger.info(`📋 Fetched and cached temporary projectId: ${effectiveProjectId}`)
          }
        } catch (loadError) {
          logger.warn('Failed to fetch projectId from loadCodeAssist:', loadError.message)
        }
      }

      // 如果还是没有项目ID，返回错误
      if (!effectiveProjectId) {
        return res.status(403).json({
          error: {
            message:
              'This account requires a project ID to be configured. Please configure a project ID in the account settings.',
            type: 'configuration_required'
          }
        })
      }

      logger.info('📋 Standard API 项目ID处理逻辑', {
        accountProjectId: account.projectId,
        tempProjectId: account.tempProjectId,
        effectiveProjectId,
        decision: account.projectId
          ? '使用账户配置'
          : account.tempProjectId
            ? '使用临时项目ID'
            : '从loadCodeAssist获取'
      })

      // 生成一个符合 Gemini CLI 格式的 user_prompt_id
      const userPromptId = `${require('crypto').randomUUID()}########0`

      // 调用内部 API（cloudcode-pa）
      response = await geminiAccountService.generateContent(
        client,
        { model, request: actualRequestData },
        userPromptId, // 使用生成的 user_prompt_id
        effectiveProjectId, // 使用处理后的项目ID
        req.apiKey?.id, // 使用 API Key ID 作为 session ID
        proxyConfig
      )
    }

    // 记录使用统计
    if (response?.response?.usageMetadata) {
      try {
        const usage = response.response.usageMetadata
        await apiKeyService.recordUsage(
          req.apiKey.id,
          usage.promptTokenCount || 0,
          usage.candidatesTokenCount || 0,
          0, // cacheCreateTokens
          0, // cacheReadTokens
          model,
          accountId // 账户 ID
        )
        logger.info(
          `📊 Recorded Gemini usage - Input: ${usage.promptTokenCount}, Output: ${usage.candidatesTokenCount}, Total: ${usage.totalTokenCount}`
        )
      } catch (error) {
        logger.error('Failed to record Gemini usage:', error)
      }
    }

    // 返回标准 Gemini API 格式的响应
    // 内部 API 返回的是 { response: {...} } 格式，需要提取
    // 注意：不过滤 thought 字段，因为 gemini-cli 会自行处理
    res.json(response.response || response)
  } catch (error) {
    logger.error(`Error in standard generateContent endpoint`, {
      message: error.message,
      status: error.response?.status,
      statusText: error.response?.statusText,
      responseData: error.response?.data,
      stack: error.stack
    })

<<<<<<< HEAD
    // 处理速率限制
    if (error.response?.status === 429 && accountId) {
      logger.warn(`⚠️ Gemini account ${accountId} rate limited (Standard API), marking as limited`)
      try {
        const rateLimitAccountType = isApiAccount ? 'gemini-api' : 'gemini'
        await unifiedGeminiScheduler.markAccountRateLimited(
          accountId, // 账户 ID
          rateLimitAccountType,
          sessionHash
        )
      } catch (limitError) {
        logger.warn('Failed to mark account as rate limited in scheduler:', limitError)
      }
    }
=======
    // 处理速率限制 暂时去掉此处的标记限流的处理
    // if (error.response?.status === 429 && accountId) {
    //   logger.warn(`⚠️ Gemini account ${accountId} rate limited (Standard API), marking as limited`)
    //   try {
    //     const rateLimitAccountType = isApiAccount ? 'gemini-api' : 'gemini'
    //     await unifiedGeminiScheduler.markAccountRateLimited(
    //       accountId, // 账户 ID
    //       rateLimitAccountType,
    //       sessionHash
    //     )
    //   } catch (limitError) {
    //     logger.warn('Failed to mark account as rate limited in scheduler:', limitError)
    //   }
    // }
>>>>>>> 6ebe7d02

    res.status(500).json({
      error: {
        message: error.message || 'Internal server error',
        type: 'api_error'
      }
    })
  }
}

// 专门处理标准 Gemini API 格式的 streamGenerateContent
async function handleStandardStreamGenerateContent(req, res) {
  let abortController = null
  let account = null
  let sessionHash = null
  let accountId = null // 提升到外部作用域
  let isApiAccount = false // 提升到外部作用域

  try {
    if (!ensureGeminiPermission(req, res)) {
      return undefined
    }

    // 从路径参数中获取模型名
    const model = req.params.modelName || 'gemini-2.0-flash-exp'
    sessionHash = sessionHelper.generateSessionHash(req.body)

    // 标准 Gemini API 请求体直接包含 contents 等字段
    const { contents, generationConfig, safetySettings, systemInstruction, tools, toolConfig } =
      req.body

    // 验证必需参数
    if (!contents || !Array.isArray(contents) || contents.length === 0) {
      return res.status(400).json({
        error: {
          message: 'Contents array is required',
          type: 'invalid_request_error'
        }
      })
    }

    // 构建内部 API 需要的请求格式
    const actualRequestData = {
      contents,
      generationConfig: generationConfig || {
        temperature: 0.7,
        maxOutputTokens: 4096,
        topP: 0.95,
        topK: 40
      }
    }

    // 只有在 safetySettings 存在且非空时才添加
    if (safetySettings && safetySettings.length > 0) {
      actualRequestData.safetySettings = safetySettings
    }

    // 添加工具配置（tools 和 toolConfig）
    if (tools) {
      actualRequestData.tools = tools
    }

    if (toolConfig) {
      actualRequestData.toolConfig = toolConfig
    }

    // 如果有 system instruction，修正格式并添加到请求体
    // Gemini CLI 的内部 API 需要 role: "user" 字段
    if (systemInstruction) {
      // 确保 systemInstruction 格式正确
      if (typeof systemInstruction === 'string' && systemInstruction.trim()) {
        actualRequestData.systemInstruction = {
          role: 'user', // Gemini CLI 内部 API 需要这个字段
          parts: [{ text: systemInstruction }]
        }
      } else if (systemInstruction.parts && systemInstruction.parts.length > 0) {
        // 检查是否有实际内容
        const hasContent = systemInstruction.parts.some(
          (part) => part.text && part.text.trim() !== ''
        )
        if (hasContent) {
          // 添加 role 字段（Gemini CLI 格式）
          actualRequestData.systemInstruction = {
            role: 'user', // Gemini CLI 内部 API 需要这个字段
            parts: systemInstruction.parts
          }
        }
      }
    }

    // 使用统一调度选择账号
    const schedulerResult = await unifiedGeminiScheduler.selectAccountForApiKey(
      req.apiKey,
      sessionHash,
      model,
      { allowApiAccounts: true } // 允许调度 API 账户
    )
    ;({ accountId } = schedulerResult)
    const { accountType } = schedulerResult

    // 判断账户类型：根据 accountType 判断，而非 accountId 前缀
    isApiAccount = accountType === 'gemini-api' // 赋值而不是声明
    const actualAccountId = accountId // accountId 已经是实际 ID，无需处理前缀

    const version = req.path.includes('v1beta') ? 'v1beta' : 'v1'

    if (isApiAccount) {
      // Gemini API 账户：使用 API Key 直接请求
      account = await geminiApiAccountService.getAccount(actualAccountId)
      if (!account) {
        return res.status(404).json({
          error: {
            message: 'Gemini API account not found',
            type: 'account_not_found'
          }
        })
      }

      logger.info(
        `Standard Gemini API streamGenerateContent request (${version}) - API Key Account`,
        {
          model,
          accountId: actualAccountId,
          apiKeyId: req.apiKey?.id || 'unknown'
        }
      )
    } else {
      // OAuth 账户：使用原有流程
      account = await geminiAccountService.getAccount(actualAccountId)

      logger.info(
        `Standard Gemini API streamGenerateContent request (${version}) - OAuth Account`,
        {
          model,
          projectId: account.projectId,
          apiKeyId: req.apiKey?.id || 'unknown'
        }
      )
    }

    // 创建中止控制器
    abortController = new AbortController()

    // 处理客户端断开连接
    req.on('close', () => {
      if (abortController && !abortController.signal.aborted) {
        logger.info('Client disconnected, aborting stream request')
        abortController.abort()
      }
    })

    // 解析账户的代理配置
    let proxyConfig = null
    if (account.proxy) {
      try {
        proxyConfig = typeof account.proxy === 'string' ? JSON.parse(account.proxy) : account.proxy
      } catch (e) {
        logger.warn('Failed to parse proxy configuration:', e)
      }
    }

    let streamResponse

    if (isApiAccount) {
      // Gemini API 账户：直接使用 API Key 请求流式接口
      // baseUrl 填写域名，版本固定为 v1beta
      const apiUrl = `${account.baseUrl}/v1beta/models/${model}:streamGenerateContent?key=${account.apiKey}&alt=sse`

      // 构建 Axios 配置
      const axiosConfig = {
        method: 'POST',
        url: apiUrl,
        data: actualRequestData,
        headers: {
          'Content-Type': 'application/json'
        },
        responseType: 'stream',
        signal: abortController.signal
      }

      // 添加代理配置
      if (proxyConfig) {
        const proxyHelper = new ProxyHelper()
        axiosConfig.httpsAgent = proxyHelper.createProxyAgent(proxyConfig)
        axiosConfig.httpAgent = proxyHelper.createProxyAgent(proxyConfig)
      }

      try {
        const apiResponse = await axios(axiosConfig)
        streamResponse = apiResponse.data
      } catch (error) {
        logger.error('Gemini API stream request failed:', {
          status: error.response?.status,
          statusText: error.response?.statusText,
          data: error.response?.data
        })
        throw error
      }
    } else {
      // OAuth 账户：使用原有流程
      const { accessToken, refreshToken } = account
      const client = await geminiAccountService.getOauthClient(
        accessToken,
        refreshToken,
        proxyConfig
      )

      // 项目ID优先级：账户配置的项目ID > 临时项目ID > 尝试获取
      let effectiveProjectId = account.projectId || account.tempProjectId || null

      // 如果没有任何项目ID，尝试调用 loadCodeAssist 获取
      if (!effectiveProjectId) {
        try {
          logger.info('📋 No projectId available, attempting to fetch from loadCodeAssist...')
          const loadResponse = await geminiAccountService.loadCodeAssist(client, null, proxyConfig)

          if (loadResponse.cloudaicompanionProject) {
            effectiveProjectId = loadResponse.cloudaicompanionProject
            // 保存临时项目ID
            await geminiAccountService.updateTempProjectId(actualAccountId, effectiveProjectId)
            logger.info(`📋 Fetched and cached temporary projectId: ${effectiveProjectId}`)
          }
        } catch (loadError) {
          logger.warn('Failed to fetch projectId from loadCodeAssist:', loadError.message)
        }
      }

      // 如果还是没有项目ID，返回错误
      if (!effectiveProjectId) {
        return res.status(403).json({
          error: {
            message:
              'This account requires a project ID to be configured. Please configure a project ID in the account settings.',
            type: 'configuration_required'
          }
        })
      }

      logger.info('📋 Standard API 流式项目ID处理逻辑', {
        accountProjectId: account.projectId,
        tempProjectId: account.tempProjectId,
        effectiveProjectId,
        decision: account.projectId
          ? '使用账户配置'
          : account.tempProjectId
            ? '使用临时项目ID'
            : '从loadCodeAssist获取'
      })

      // 生成一个符合 Gemini CLI 格式的 user_prompt_id
      const userPromptId = `${require('crypto').randomUUID()}########0`

      // 调用内部 API（cloudcode-pa）的流式接口
      streamResponse = await geminiAccountService.generateContentStream(
        client,
        { model, request: actualRequestData },
        userPromptId, // 使用生成的 user_prompt_id
        effectiveProjectId, // 使用处理后的项目ID
        req.apiKey?.id, // 使用 API Key ID 作为 session ID
        abortController.signal,
        proxyConfig
      )
    }

    // 设置 SSE 响应头
    res.setHeader('Content-Type', 'text/event-stream')
    res.setHeader('Cache-Control', 'no-cache')
    res.setHeader('Connection', 'keep-alive')
    res.setHeader('X-Accel-Buffering', 'no')

    // 处理流式响应并捕获usage数据
    // 方案 A++：透明转发 + 异步 usage 提取 + SSE 心跳机制
    let totalUsage = {
      promptTokenCount: 0,
      candidatesTokenCount: 0,
      totalTokenCount: 0
    }

    // SSE 心跳机制：防止 Clash 等代理 120 秒超时
    let heartbeatTimer = null
    let lastDataTime = Date.now()
    const HEARTBEAT_INTERVAL = 15000 // 15 秒

    const sendHeartbeat = () => {
      const timeSinceLastData = Date.now() - lastDataTime
      if (timeSinceLastData >= HEARTBEAT_INTERVAL && !res.destroyed) {
        res.write('\n') // 发送空行保持连接活跃
        logger.info(`💓 Sent SSE keepalive (gap: ${(timeSinceLastData / 1000).toFixed(1)}s)`)
      }
    }

    heartbeatTimer = setInterval(sendHeartbeat, HEARTBEAT_INTERVAL)

    // 缓冲区：有些 chunk 内会包含多条 SSE 事件，需要拆分
    let sseBuffer = ''

    // 处理单个 SSE 事件块（不含结尾空行）
    const handleEventBlock = (evt) => {
      if (!evt.trim()) {
        return
      }

      // 取出所有 data 行并拼接（兼容多行 data）
      const dataLines = evt.split(/\r?\n/).filter((line) => line.startsWith('data:'))
      if (dataLines.length === 0) {
        // 非 data 事件，直接原样转发
        if (!res.destroyed) {
          res.write(`${evt}\n\n`)
        }
        return
      }

      const dataPayload = dataLines.map((line) => line.replace(/^data:\s?/, '')).join('\n')

      let processedPayload = null
      let parsed = null

      if (dataPayload === '[DONE]') {
        processedPayload = '[DONE]'
      } else {
        try {
          parsed = JSON.parse(dataPayload)

          // 捕获 usage（如果在顶层或 response 内都有可能）
          if (parsed.usageMetadata) {
            totalUsage = parsed.usageMetadata
          } else if (parsed.response?.usageMetadata) {
            totalUsage = parsed.response.usageMetadata
          }

          // 提取 response 并重新包装
          processedPayload = JSON.stringify(parsed.response || parsed)
        } catch (e) {
          // 解析失败，直接转发原始 data
        }
      }

      const outputChunk = processedPayload === null ? `${evt}\n\n` : `data: ${processedPayload}\n\n`

      // 1️⃣ 立即转发处理后的数据
      if (!res.destroyed) {
        res.write(outputChunk)
      }

      // 2️⃣ 异步提取 usage 数据（兜底，防止上面解析失败未捕获）
      setImmediate(() => {
        try {
          const usageSource =
            processedPayload && processedPayload !== '[DONE]' ? processedPayload : dataPayload

          if (!usageSource || !usageSource.includes('usageMetadata')) {
            return
          }

          // 再尝试一次解析
          const usageObj = JSON.parse(usageSource)
          const usage = usageObj.usageMetadata || usageObj.response?.usageMetadata || usageObj.usage

          if (usage && typeof usage === 'object') {
            totalUsage = usage
            logger.debug('📊 Captured Gemini usage data (async):', totalUsage)
          }
        } catch (error) {
          // 提取用量失败时忽略
        }
      })
    }

    streamResponse.on('data', (chunk) => {
      try {
        // 更新最后数据时间
        lastDataTime = Date.now()

        // 追加到缓冲区后按双换行拆分事件
        sseBuffer += chunk.toString()
        const events = sseBuffer.split(/\r?\n\r?\n/)
        sseBuffer = events.pop() || ''

        for (const evt of events) {
          handleEventBlock(evt)
        }
      } catch (error) {
        logger.error('Error processing stream chunk:', error)
      }
    })

    streamResponse.on('end', () => {
      logger.info('Stream completed successfully')

      // 处理可能残留在缓冲区的事件（上游未以空行结尾的情况）
      if (sseBuffer.trim()) {
        try {
          handleEventBlock(sseBuffer)
        } catch (flushError) {
          // 忽略 flush 期间的异常
        }
        sseBuffer = ''
      }

      // 清理心跳定时器
      if (heartbeatTimer) {
        clearInterval(heartbeatTimer)
        heartbeatTimer = null
      }

      // 立即结束响应，不阻塞
      res.end()

      // 异步记录使用统计（不阻塞响应）
      if (totalUsage.totalTokenCount > 0) {
        apiKeyService
          .recordUsage(
            req.apiKey.id,
            totalUsage.promptTokenCount || 0,
            totalUsage.candidatesTokenCount || 0,
            0, // cacheCreateTokens
            0, // cacheReadTokens
            model,
            accountId // 使用原始 accountId（含前缀）
          )
          .then(() => {
            logger.info(
              `📊 Recorded Gemini stream usage - Input: ${totalUsage.promptTokenCount}, Output: ${totalUsage.candidatesTokenCount}, Total: ${totalUsage.totalTokenCount}`
            )
          })
          .catch((error) => {
            logger.error('Failed to record Gemini usage:', error)
          })
      } else {
        logger.warn(
          `⚠️ Stream completed without usage data - totalTokenCount: ${totalUsage.totalTokenCount}`
        )
      }
    })

    streamResponse.on('error', (error) => {
      logger.error('Stream error:', error)

      // 清理心跳定时器
      if (heartbeatTimer) {
        clearInterval(heartbeatTimer)
        heartbeatTimer = null
      }

      if (!res.headersSent) {
        // 如果还没发送响应头，可以返回正常的错误响应
        res.status(500).json({
          error: {
            message: error.message || 'Stream error',
            type: 'api_error'
          }
        })
      } else {
        // 如果已经开始流式传输，发送 SSE 格式的错误事件和结束标记
        // 这样客户端可以正确识别流的结束，避免 "Premature close" 错误
        if (!res.destroyed) {
          try {
            // 发送错误事件（SSE 格式）
            res.write(
              `data: ${JSON.stringify({
                error: {
                  message: error.message || 'Stream error',
                  type: 'stream_error',
                  code: error.code
                }
              })}\n\n`
            )

            // 发送 SSE 结束标记
            res.write('data: [DONE]\n\n')
          } catch (writeError) {
            logger.error('Error sending error event:', writeError)
          }
        }
        res.end()
      }
    })
  } catch (error) {
    const normalizedError = await normalizeAxiosStreamError(error)

    logger.error(`Error in standard streamGenerateContent endpoint`, {
      message: error.message,
      status: error.response?.status,
      statusText: error.response?.statusText,
      responseData: normalizedError.parsedBody || normalizedError.rawBody,
      stack: error.stack
    })

    // 处理速率限制
    if (error.response?.status === 429 && accountId) {
      logger.warn(
        `⚠️ Gemini account ${accountId} rate limited (Standard Stream API), marking as limited`
      )
      try {
        const rateLimitAccountType = isApiAccount ? 'gemini-api' : 'gemini'
        await unifiedGeminiScheduler.markAccountRateLimited(
          accountId, // 账户 ID
          rateLimitAccountType,
          sessionHash
        )
      } catch (limitError) {
        logger.warn('Failed to mark account as rate limited in scheduler:', limitError)
      }
    }

    if (!res.headersSent) {
      const statusCode = normalizedError.status || 500
      const responseBody = {
        error: {
          message: normalizedError.message,
          type: 'api_error'
        }
      }

      if (normalizedError.status) {
        responseBody.error.upstreamStatus = normalizedError.status
      }
      if (normalizedError.statusText) {
        responseBody.error.upstreamStatusText = normalizedError.statusText
      }
      if (normalizedError.parsedBody && typeof normalizedError.parsedBody === 'object') {
        responseBody.error.upstreamResponse = normalizedError.parsedBody
      } else if (normalizedError.rawBody) {
        responseBody.error.upstreamRaw = normalizedError.rawBody
      }

      return res.status(statusCode).json(responseBody)
    }
  } finally {
    // 清理资源
    if (abortController) {
      abortController = null
    }
  }
}

// v1beta 版本的标准路由 - 支持动态模型名称
router.post(
  '/v1beta/models/:modelName\\:loadCodeAssist',
  authenticateApiKey,
  ensureGeminiPermissionMiddleware,
  (req, res, next) => {
    logger.info(`Standard Gemini API request: ${req.method} ${req.originalUrl}`)
    handleLoadCodeAssist(req, res, next)
  }
)

router.post(
  '/v1beta/models/:modelName\\:onboardUser',
  authenticateApiKey,
  ensureGeminiPermissionMiddleware,
  (req, res, next) => {
    logger.info(`Standard Gemini API request: ${req.method} ${req.originalUrl}`)
    handleOnboardUser(req, res, next)
  }
)

router.post(
  '/v1beta/models/:modelName\\:countTokens',
  authenticateApiKey,
  ensureGeminiPermissionMiddleware,
  (req, res, next) => {
    logger.info(`Standard Gemini API request: ${req.method} ${req.originalUrl}`)
    handleCountTokens(req, res, next)
  }
)

// 使用专门的处理函数处理标准 Gemini API 格式
router.post(
  '/v1beta/models/:modelName\\:generateContent',
  authenticateApiKey,
  ensureGeminiPermissionMiddleware,
  handleStandardGenerateContent
)

router.post(
  '/v1beta/models/:modelName\\:streamGenerateContent',
  authenticateApiKey,
  ensureGeminiPermissionMiddleware,
  handleStandardStreamGenerateContent
)

// v1 版本的标准路由（为了完整性，虽然 Gemini 主要使用 v1beta）
router.post(
  '/v1/models/:modelName\\:generateContent',
  authenticateApiKey,
  ensureGeminiPermissionMiddleware,
  handleStandardGenerateContent
)

router.post(
  '/v1/models/:modelName\\:streamGenerateContent',
  authenticateApiKey,
  ensureGeminiPermissionMiddleware,
  handleStandardStreamGenerateContent
)

router.post(
  '/v1/models/:modelName\\:countTokens',
  authenticateApiKey,
  ensureGeminiPermissionMiddleware,
  (req, res, next) => {
    logger.info(`Standard Gemini API request (v1): ${req.method} ${req.originalUrl}`)
    handleCountTokens(req, res, next)
  }
)

// v1internal 版本的标准路由（这些使用原有的处理函数，因为格式不同）
router.post(
  '/v1internal\\:loadCodeAssist',
  authenticateApiKey,
  ensureGeminiPermissionMiddleware,
  (req, res, next) => {
    logger.info(`Standard Gemini API request (v1internal): ${req.method} ${req.originalUrl}`)
    handleLoadCodeAssist(req, res, next)
  }
)

router.post(
  '/v1internal\\:onboardUser',
  authenticateApiKey,
  ensureGeminiPermissionMiddleware,
  (req, res, next) => {
    logger.info(`Standard Gemini API request (v1internal): ${req.method} ${req.originalUrl}`)
    handleOnboardUser(req, res, next)
  }
)

router.post(
  '/v1internal\\:countTokens',
  authenticateApiKey,
  ensureGeminiPermissionMiddleware,
  (req, res, next) => {
    logger.info(`Standard Gemini API request (v1internal): ${req.method} ${req.originalUrl}`)
    handleCountTokens(req, res, next)
  }
)

// v1internal 使用不同的处理逻辑，因为它们不包含模型在 URL 中
router.post(
  '/v1internal\\:generateContent',
  authenticateApiKey,
  ensureGeminiPermissionMiddleware,
  (req, res, next) => {
    logger.info(`Standard Gemini API request (v1internal): ${req.method} ${req.originalUrl}`)
    // v1internal 格式不同，使用原有的处理函数
    const { handleGenerateContent } = require('./geminiRoutes')
    handleGenerateContent(req, res, next)
  }
)

router.post(
  '/v1internal\\:streamGenerateContent',
  authenticateApiKey,
  ensureGeminiPermissionMiddleware,
  (req, res, next) => {
    logger.info(`Standard Gemini API request (v1internal): ${req.method} ${req.originalUrl}`)
    // v1internal 格式不同，使用原有的处理函数
    const { handleStreamGenerateContent } = require('./geminiRoutes')
    handleStreamGenerateContent(req, res, next)
  }
)

// 添加标准 Gemini API 的模型列表端点
router.get(
  '/v1beta/models',
  authenticateApiKey,
  ensureGeminiPermissionMiddleware,
  async (req, res) => {
    try {
      logger.info('Standard Gemini API models request')
      // 直接调用 geminiRoutes 中的模型处理逻辑
      const geminiRoutes = require('./geminiRoutes')
      const modelHandler = geminiRoutes.stack.find(
        (layer) => layer.route && layer.route.path === '/models' && layer.route.methods.get
      )
      if (modelHandler && modelHandler.route.stack[1]) {
        // 调用处理函数（跳过第一个 authenticateApiKey 中间件）
        modelHandler.route.stack[1].handle(req, res)
      } else {
        res.status(500).json({ error: 'Models handler not found' })
      }
    } catch (error) {
      logger.error('Error in standard models endpoint:', error)
      res.status(500).json({
        error: {
          message: 'Failed to retrieve models',
          type: 'api_error'
        }
      })
    }
  }
)

router.get('/v1/models', authenticateApiKey, ensureGeminiPermissionMiddleware, async (req, res) => {
  try {
    logger.info('Standard Gemini API models request (v1)')
    // 直接调用 geminiRoutes 中的模型处理逻辑
    const geminiRoutes = require('./geminiRoutes')
    const modelHandler = geminiRoutes.stack.find(
      (layer) => layer.route && layer.route.path === '/models' && layer.route.methods.get
    )
    if (modelHandler && modelHandler.route.stack[1]) {
      modelHandler.route.stack[1].handle(req, res)
    } else {
      res.status(500).json({ error: 'Models handler not found' })
    }
  } catch (error) {
    logger.error('Error in standard models endpoint (v1):', error)
    res.status(500).json({
      error: {
        message: 'Failed to retrieve models',
        type: 'api_error'
      }
    })
  }
})

// 添加模型详情端点
router.get(
  '/v1beta/models/:modelName',
  authenticateApiKey,
  ensureGeminiPermissionMiddleware,
  (req, res) => {
    const { modelName } = req.params
    logger.info(`Standard Gemini API model details request: ${modelName}`)

    res.json({
      name: `models/${modelName}`,
      version: '001',
      displayName: modelName,
      description: `Gemini model: ${modelName}`,
      inputTokenLimit: 1048576,
      outputTokenLimit: 8192,
      supportedGenerationMethods: ['generateContent', 'streamGenerateContent', 'countTokens'],
      temperature: 1.0,
      topP: 0.95,
      topK: 40
    })
  }
)

router.get(
  '/v1/models/:modelName',
  authenticateApiKey,
  ensureGeminiPermissionMiddleware,
  (req, res) => {
    const { modelName } = req.params
    logger.info(`Standard Gemini API model details request (v1): ${modelName}`)

    res.json({
      name: `models/${modelName}`,
      version: '001',
      displayName: modelName,
      description: `Gemini model: ${modelName}`,
      inputTokenLimit: 1048576,
      outputTokenLimit: 8192,
      supportedGenerationMethods: ['generateContent', 'streamGenerateContent', 'countTokens'],
      temperature: 1.0,
      topP: 0.95,
      topK: 40
    })
  }
)

logger.info('Standard Gemini API routes initialized')

module.exports = router<|MERGE_RESOLUTION|>--- conflicted
+++ resolved
@@ -402,22 +402,6 @@
       stack: error.stack
     })
 
-<<<<<<< HEAD
-    // 处理速率限制
-    if (error.response?.status === 429 && accountId) {
-      logger.warn(`⚠️ Gemini account ${accountId} rate limited (Standard API), marking as limited`)
-      try {
-        const rateLimitAccountType = isApiAccount ? 'gemini-api' : 'gemini'
-        await unifiedGeminiScheduler.markAccountRateLimited(
-          accountId, // 账户 ID
-          rateLimitAccountType,
-          sessionHash
-        )
-      } catch (limitError) {
-        logger.warn('Failed to mark account as rate limited in scheduler:', limitError)
-      }
-    }
-=======
     // 处理速率限制 暂时去掉此处的标记限流的处理
     // if (error.response?.status === 429 && accountId) {
     //   logger.warn(`⚠️ Gemini account ${accountId} rate limited (Standard API), marking as limited`)
@@ -432,7 +416,6 @@
     //     logger.warn('Failed to mark account as rate limited in scheduler:', limitError)
     //   }
     // }
->>>>>>> 6ebe7d02
 
     res.status(500).json({
       error: {
