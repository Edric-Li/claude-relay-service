--- conflicted
+++ resolved
@@ -46,13 +46,7 @@
 
 ## 配置
 
-<<<<<<< HEAD
 ### 必填环境变量
-=======
-> 💡 **IntelliJ IDEA 用户推荐**：[Claude Code Plus](https://github.com/touwaeriol/claude-code-plus) - 将 Claude Code 直接集成到 IDE，支持代码理解、文件读写、命令执行。插件市场搜索 `Claude Code Plus` 即可安装。
-
-**Gemini CLI 设置环境变量：**
->>>>>>> 0173ab22
 
 | 变量 | 说明 |
 |------|------|
@@ -85,7 +79,23 @@
 export ANTHROPIC_AUTH_TOKEN="你的API密钥"
 ```
 
-### Gemini CLI 配置
+**VSCode Claude 插件配置：**
+
+如果使用 VSCode 的 Claude 插件，需要在 `~/.claude/config.json` 文件中配置：
+
+```json
+{
+    "primaryApiKey": "crs"
+}
+```
+
+如果该文件不存在，请手动创建。Windows 用户路径为 `C:\Users\你的用户名\.claude\config.json`。
+
+> 💡 **IntelliJ IDEA 用户推荐**：[Claude Code Plus](https://github.com/touwaeriol/claude-code-plus) - 将 Claude Code 直接集成到 IDE，支持代码理解、文件读写、命令执行。插件市场搜索 `Claude Code Plus` 即可安装。
+
+**Gemini CLI 设置环境变量：**
+
+**方式一（推荐）：通过 Gemini Assist API 方式访问**
 
 ```bash
 export CODE_ASSIST_ENDPOINT="http://服务器地址:3000/gemini"
