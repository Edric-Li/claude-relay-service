<template>
  <div class="accounts-container">
    <div class="card p-4 sm:p-6">
      <div class="mb-4 flex flex-col gap-4 sm:mb-6">
        <div>
          <h3 class="mb-1 text-lg font-bold text-gray-900 dark:text-gray-100 sm:mb-2 sm:text-xl">
            账户管理
          </h3>
          <p class="text-sm text-gray-600 dark:text-gray-400 sm:text-base">
            管理 Claude、Gemini、OpenAI 等账户与代理配置
          </p>
        </div>
        <div class="flex flex-col gap-3 sm:flex-row sm:items-center sm:justify-between">
          <!-- 筛选器组 -->
          <div class="flex flex-col gap-3 sm:flex-row sm:flex-wrap sm:items-center sm:gap-3">
            <!-- 排序选择器 -->
            <div class="group relative min-w-[160px]">
              <div
                class="absolute -inset-0.5 rounded-lg bg-gradient-to-r from-indigo-500 to-blue-500 opacity-0 blur transition duration-300 group-hover:opacity-20"
              ></div>
              <CustomDropdown
                v-model="accountSortBy"
                icon="fa-sort-amount-down"
                icon-color="text-indigo-500"
                :options="sortOptions"
                placeholder="选择排序"
                @change="sortAccounts()"
              />
            </div>

            <!-- 平台筛选器 -->
            <div class="group relative min-w-[140px]">
              <div
                class="absolute -inset-0.5 rounded-lg bg-gradient-to-r from-blue-500 to-indigo-500 opacity-0 blur transition duration-300 group-hover:opacity-20"
              ></div>
              <CustomDropdown
                v-model="platformFilter"
                icon="fa-server"
                icon-color="text-blue-500"
                :options="platformOptions"
                placeholder="选择平台"
                @change="filterByPlatform"
              />
            </div>

            <!-- 分组筛选器 -->
            <div class="group relative min-w-[160px]">
              <div
                class="absolute -inset-0.5 rounded-lg bg-gradient-to-r from-purple-500 to-pink-500 opacity-0 blur transition duration-300 group-hover:opacity-20"
              ></div>
              <CustomDropdown
                v-model="groupFilter"
                icon="fa-layer-group"
                icon-color="text-purple-500"
                :options="groupOptions"
                placeholder="选择分组"
                @change="filterByGroup"
              />
            </div>

            <!-- 搜索框 -->
            <div class="group relative min-w-[200px]">
              <div
                class="absolute -inset-0.5 rounded-lg bg-gradient-to-r from-cyan-500 to-teal-500 opacity-0 blur transition duration-300 group-hover:opacity-20"
              ></div>
              <div class="relative flex items-center">
                <input
                  v-model="searchKeyword"
                  class="h-10 w-full rounded-lg border border-gray-200 bg-white px-3 pl-9 text-sm text-gray-700 placeholder-gray-400 shadow-sm transition-all duration-200 hover:border-gray-300 focus:border-cyan-500 focus:outline-none focus:ring-2 focus:ring-cyan-500/20 dark:border-gray-600 dark:bg-gray-800 dark:text-gray-200 dark:placeholder-gray-500 dark:hover:border-gray-500"
                  placeholder="搜索账户名称..."
                  type="text"
                />
                <i class="fas fa-search absolute left-3 text-sm text-cyan-500" />
                <button
                  v-if="searchKeyword"
                  class="absolute right-2 flex h-5 w-5 items-center justify-center rounded-full text-gray-400 hover:bg-gray-100 hover:text-gray-600 dark:hover:bg-gray-700 dark:hover:text-gray-300"
                  @click="clearSearch"
                >
                  <i class="fas fa-times text-xs" />
                </button>
              </div>
            </div>
          </div>

          <div class="flex w-full flex-col gap-3 sm:w-auto sm:flex-row sm:items-center sm:gap-3">
            <!-- 刷新按钮 -->
            <div class="relative">
              <el-tooltip
                content="刷新数据 (Ctrl/⌘+点击强制刷新所有缓存)"
                effect="dark"
                placement="bottom"
              >
                <button
                  class="group relative flex items-center justify-center gap-2 rounded-lg border border-gray-200 bg-white px-4 py-2 text-sm font-medium text-gray-700 shadow-sm transition-all duration-200 hover:border-gray-300 hover:shadow-md disabled:cursor-not-allowed disabled:opacity-50 dark:border-gray-600 dark:bg-gray-800 dark:text-gray-300 dark:hover:border-gray-500 sm:w-auto"
                  :disabled="accountsLoading"
                  @click.ctrl.exact="loadAccounts(true)"
                  @click.exact="loadAccounts(false)"
                  @click.meta.exact="loadAccounts(true)"
                >
                  <div
                    class="absolute -inset-0.5 rounded-lg bg-gradient-to-r from-green-500 to-teal-500 opacity-0 blur transition duration-300 group-hover:opacity-20"
                  ></div>
                  <i
                    :class="[
                      'fas relative text-green-500',
                      accountsLoading ? 'fa-spinner fa-spin' : 'fa-sync-alt'
                    ]"
                  />
                  <span class="relative">刷新</span>
                </button>
              </el-tooltip>
            </div>

            <!-- 选择/取消选择按钮 -->
            <button
              class="flex items-center gap-2 rounded-lg border border-gray-200 bg-white px-4 py-2 text-sm font-medium text-gray-700 shadow-sm transition-all duration-200 hover:border-gray-300 hover:bg-gray-50 hover:shadow-md dark:border-gray-600 dark:bg-gray-800 dark:text-gray-300 dark:hover:bg-gray-700"
              @click="toggleSelectionMode"
            >
              <i :class="showCheckboxes ? 'fas fa-times' : 'fas fa-check-square'"></i>
              <span>{{ showCheckboxes ? '取消选择' : '选择' }}</span>
            </button>

            <!-- 批量删除按钮 -->
            <button
              v-if="selectedAccounts.length > 0"
              class="group relative flex items-center justify-center gap-2 rounded-lg border border-red-200 bg-red-50 px-4 py-2 text-sm font-medium text-red-700 shadow-sm transition-all duration-200 hover:border-red-300 hover:bg-red-100 hover:shadow-md dark:border-red-700 dark:bg-red-900/30 dark:text-red-300 dark:hover:bg-red-900/50 sm:w-auto"
              @click="batchDeleteAccounts"
            >
              <div
                class="absolute -inset-0.5 rounded-lg bg-gradient-to-r from-red-500 to-pink-500 opacity-0 blur transition duration-300 group-hover:opacity-20"
              ></div>
              <i class="fas fa-trash relative text-red-600 dark:text-red-400" />
              <span class="relative">删除选中 ({{ selectedAccounts.length }})</span>
            </button>

            <!-- 添加账户按钮 -->
            <button
              class="flex w-full items-center justify-center gap-2 rounded-lg bg-gradient-to-r from-green-500 to-green-600 px-5 py-2.5 text-sm font-medium text-white shadow-md transition-all duration-200 hover:from-green-600 hover:to-green-700 hover:shadow-lg sm:w-auto"
              @click.stop="openCreateAccountModal"
            >
              <i class="fas fa-plus"></i>
              <span>添加账户</span>
            </button>
          </div>
        </div>
      </div>

      <div v-if="accountsLoading" class="py-12 text-center">
        <div class="loading-spinner mx-auto mb-4" />
        <p class="text-gray-500 dark:text-gray-400">正在加载账户...</p>
      </div>

      <div v-else-if="sortedAccounts.length === 0" class="py-12 text-center">
        <div
          class="mx-auto mb-4 flex h-16 w-16 items-center justify-center rounded-full bg-gray-100 dark:bg-gray-700"
        >
          <i class="fas fa-user-circle text-xl text-gray-400" />
        </div>
        <p class="text-lg text-gray-500 dark:text-gray-400">暂无账户</p>
        <p class="mt-2 text-sm text-gray-400 dark:text-gray-500">点击上方按钮添加您的第一个账户</p>
      </div>

      <!-- 桌面端表格视图 -->
      <div v-else class="table-container hidden md:block">
        <table class="w-full table-fixed">
          <thead class="bg-gray-50/80 backdrop-blur-sm dark:bg-gray-700/80">
            <tr>
              <th v-if="shouldShowCheckboxes" class="w-[50px] px-3 py-4 text-left">
                <div class="flex items-center">
                  <input
                    v-model="selectAllChecked"
                    class="h-4 w-4 rounded border-gray-300 text-blue-600 focus:ring-blue-500"
                    :indeterminate="isIndeterminate"
                    type="checkbox"
                    @change="handleSelectAll"
                  />
                </div>
              </th>
              <th
                class="w-[22%] min-w-[180px] cursor-pointer px-3 py-4 text-left text-xs font-bold uppercase tracking-wider text-gray-700 hover:bg-gray-100 dark:text-gray-300 dark:hover:bg-gray-600"
                @click="sortAccounts('name')"
              >
                名称
                <i
                  v-if="accountsSortBy === 'name'"
                  :class="[
                    'fas',
                    accountsSortOrder === 'asc' ? 'fa-sort-up' : 'fa-sort-down',
                    'ml-1'
                  ]"
                />
                <i v-else class="fas fa-sort ml-1 text-gray-400" />
              </th>
              <th
                class="w-[15%] min-w-[120px] cursor-pointer px-3 py-4 text-left text-xs font-bold uppercase tracking-wider text-gray-700 hover:bg-gray-100 dark:text-gray-300 dark:hover:bg-gray-600"
                @click="sortAccounts('platform')"
              >
                平台/类型
                <i
                  v-if="accountsSortBy === 'platform'"
                  :class="[
                    'fas',
                    accountsSortOrder === 'asc' ? 'fa-sort-up' : 'fa-sort-down',
                    'ml-1'
                  ]"
                />
                <i v-else class="fas fa-sort ml-1 text-gray-400" />
              </th>
              <th
                class="w-[12%] min-w-[110px] cursor-pointer px-3 py-4 text-left text-xs font-bold uppercase tracking-wider text-gray-700 hover:bg-gray-100 dark:text-gray-300 dark:hover:bg-gray-600"
                @click="sortAccounts('expiresAt')"
              >
                到期时间
                <i
                  v-if="accountsSortBy === 'expiresAt'"
                  :class="[
                    'fas',
                    accountsSortOrder === 'asc' ? 'fa-sort-up' : 'fa-sort-down',
                    'ml-1'
                  ]"
                />
                <i v-else class="fas fa-sort ml-1 text-gray-400" />
              </th>
              <th
                class="w-[12%] min-w-[100px] cursor-pointer px-3 py-4 text-left text-xs font-bold uppercase tracking-wider text-gray-700 hover:bg-gray-100 dark:text-gray-300 dark:hover:bg-gray-600"
                @click="sortAccounts('status')"
              >
                状态
                <i
                  v-if="accountsSortBy === 'status'"
                  :class="[
                    'fas',
                    accountsSortOrder === 'asc' ? 'fa-sort-up' : 'fa-sort-down',
                    'ml-1'
                  ]"
                />
                <i v-else class="fas fa-sort ml-1 text-gray-400" />
              </th>
              <th
                class="w-[8%] min-w-[80px] cursor-pointer px-3 py-4 text-left text-xs font-bold uppercase tracking-wider text-gray-700 hover:bg-gray-100 dark:text-gray-300 dark:hover:bg-gray-600"
                @click="sortAccounts('priority')"
              >
                优先级
                <i
                  v-if="accountsSortBy === 'priority'"
                  :class="[
                    'fas',
                    accountsSortOrder === 'asc' ? 'fa-sort-up' : 'fa-sort-down',
                    'ml-1'
                  ]"
                />
                <i v-else class="fas fa-sort ml-1 text-gray-400" />
              </th>
              <th
                class="w-[10%] min-w-[100px] px-3 py-4 text-left text-xs font-bold uppercase tracking-wider text-gray-700 dark:text-gray-300"
              >
                代理
              </th>
              <th
                class="w-[10%] min-w-[90px] px-3 py-4 text-left text-xs font-bold uppercase tracking-wider text-gray-700 dark:text-gray-300"
              >
                今日使用
              </th>
              <th
                class="w-[10%] min-w-[100px] px-3 py-4 text-left text-xs font-bold uppercase tracking-wider text-gray-700 dark:text-gray-300"
              >
                <div class="flex items-center gap-2">
                  <span>会话窗口</span>
                  <el-tooltip placement="top">
                    <template #content>
                      <div
                        class="w-[260px] space-y-3 text-xs leading-relaxed text-white dark:text-gray-800"
                      >
                        <div class="space-y-2">
                          <div class="text-sm font-semibold text-white dark:text-gray-900">
                            Claude 系列
                          </div>
                          <div class="text-gray-200 dark:text-gray-600">
                            会话窗口进度表示 5 小时窗口的时间推移，颜色提示当前调度状态。
                          </div>
                          <div class="space-y-1 pt-1 text-gray-200 dark:text-gray-600">
                            <div class="flex items-center gap-2">
                              <div
                                class="h-2 w-16 rounded bg-gradient-to-r from-blue-500 to-indigo-600"
                              ></div>
                              <span class="font-medium text-white dark:text-gray-900"
                                >正常：请求正常处理</span
                              >
                            </div>
                            <div class="flex items-center gap-2">
                              <div
                                class="h-2 w-16 rounded bg-gradient-to-r from-yellow-500 to-orange-500"
                              ></div>
                              <span class="font-medium text-white dark:text-gray-900"
                                >警告：接近限制</span
                              >
                            </div>
                            <div class="flex items-center gap-2">
                              <div
                                class="h-2 w-16 rounded bg-gradient-to-r from-red-500 to-red-600"
                              ></div>
                              <span class="font-medium text-white dark:text-gray-900"
                                >拒绝：达到速率限制</span
                              >
                            </div>
                          </div>
                        </div>
                        <div class="h-px bg-gray-200 dark:bg-gray-600/50"></div>
                        <div class="space-y-2">
                          <div class="text-sm font-semibold text-white dark:text-gray-900">
                            OpenAI
                          </div>
                          <div class="text-gray-200 dark:text-gray-600">
                            进度条分别展示 5h 与周限窗口的额度使用比例，颜色含义与上方保持一致。
                          </div>
                          <div class="space-y-1 text-gray-200 dark:text-gray-600">
                            <div class="flex items-start gap-2">
                              <i class="fas fa-clock mt-[2px] text-[10px] text-blue-500"></i>
                              <span class="font-medium text-white dark:text-gray-900"
                                >5h 窗口：5小时使用量进度，到达重置时间后会自动归零。</span
                              >
                            </div>
                            <div class="flex items-start gap-2">
                              <i class="fas fa-history mt-[2px] text-[10px] text-emerald-500"></i>
                              <span class="font-medium text-white dark:text-gray-900"
                                >周限窗口：7天使用量进度，重置时同样回到 0%。</span
                              >
                            </div>
                            <div class="flex items-start gap-2">
                              <i
                                class="fas fa-info-circle mt-[2px] text-[10px] text-indigo-500"
                              ></i>
                              <span class="font-medium text-white dark:text-gray-900"
                                >当“重置剩余”为 0 时，进度条与百分比会同步清零。</span
                              >
                            </div>
                          </div>
                        </div>
                        <div class="h-px bg-gray-200 dark:bg-gray-600/50"></div>
                        <div class="space-y-2">
                          <div class="text-sm font-semibold text-white dark:text-gray-900">
                            Claude OAuth 账户
                          </div>
                          <div class="text-gray-200 dark:text-gray-600">
                            展示三个窗口的使用率（utilization百分比），颜色含义同上。
                          </div>
                          <div class="space-y-1 text-gray-200 dark:text-gray-600">
                            <div class="flex items-start gap-2">
                              <i class="fas fa-clock mt-[2px] text-[10px] text-indigo-500"></i>
                              <span class="font-medium text-white dark:text-gray-900"
                                >5h 窗口：5小时滑动窗口的使用率。</span
                              >
                            </div>
                            <div class="flex items-start gap-2">
                              <i
                                class="fas fa-calendar-alt mt-[2px] text-[10px] text-emerald-500"
                              ></i>
                              <span class="font-medium text-white dark:text-gray-900"
                                >7d 窗口：7天总限额的使用率。</span
                              >
                            </div>
                            <div class="flex items-start gap-2">
                              <i class="fas fa-gem mt-[2px] text-[10px] text-purple-500"></i>
                              <span class="font-medium text-white dark:text-gray-900"
                                >Opus 窗口：7天Opus模型专用限额。</span
                              >
                            </div>
                            <div class="flex items-start gap-2">
                              <i class="fas fa-sync-alt mt-[2px] text-[10px] text-blue-500"></i>
                              <span class="font-medium text-white dark:text-gray-900"
                                >到达重置时间后自动归零。</span
                              >
                            </div>
                          </div>
                        </div>
                      </div>
                    </template>
                    <i
                      class="fas fa-question-circle cursor-help text-xs text-gray-400 hover:text-gray-600 dark:text-gray-500 dark:hover:text-gray-400"
                    />
                  </el-tooltip>
                </div>
              </th>
              <th
                class="w-[8%] min-w-[80px] px-3 py-4 text-left text-xs font-bold uppercase tracking-wider text-gray-700 dark:text-gray-300"
              >
                最后使用
              </th>
              <th
                class="w-[15%] min-w-[180px] px-3 py-4 text-left text-xs font-bold uppercase tracking-wider text-gray-700 dark:text-gray-300"
              >
                操作
              </th>
            </tr>
          </thead>
          <tbody class="divide-y divide-gray-200/50 dark:divide-gray-600/50">
            <tr v-for="account in paginatedAccounts" :key="account.id" class="table-row">
              <td v-if="shouldShowCheckboxes" class="px-3 py-3">
                <div class="flex items-center">
                  <input
                    v-model="selectedAccounts"
                    class="h-4 w-4 rounded border-gray-300 text-blue-600 focus:ring-blue-500"
                    type="checkbox"
                    :value="account.id"
                    @change="updateSelectAllState"
                  />
                </div>
              </td>
              <td class="px-3 py-4">
                <div class="flex items-center">
                  <div
                    class="mr-2 flex h-8 w-8 flex-shrink-0 items-center justify-center rounded-lg bg-gradient-to-br from-green-500 to-green-600"
                  >
                    <i class="fas fa-user-circle text-xs text-white" />
                  </div>
                  <div class="min-w-0">
                    <div class="flex items-center gap-2">
                      <div
                        class="truncate text-sm font-semibold text-gray-900 dark:text-gray-100"
                        :title="account.name"
                      >
                        {{ account.name }}
                      </div>
                      <span
                        v-if="account.accountType === 'dedicated'"
                        class="inline-flex items-center rounded-full bg-purple-100 px-2 py-0.5 text-xs font-medium text-purple-800"
                      >
                        <i class="fas fa-lock mr-1" />专属
                      </span>
                      <span
                        v-else-if="account.accountType === 'group'"
                        class="inline-flex items-center rounded-full bg-blue-100 px-2 py-0.5 text-xs font-medium text-blue-800"
                      >
                        <i class="fas fa-layer-group mr-1" />分组调度
                      </span>
                      <span
                        v-else
                        class="inline-flex items-center rounded-full bg-green-100 px-2 py-0.5 text-xs font-medium text-green-800"
                      >
                        <i class="fas fa-share-alt mr-1" />共享
                      </span>
                    </div>
                    <!-- 显示所有分组 - 换行显示 -->
                    <div
                      v-if="account.groupInfos && account.groupInfos.length > 0"
                      class="my-2 flex flex-wrap items-center gap-2"
                    >
                      <span
                        v-for="group in account.groupInfos"
                        :key="group.id"
                        class="inline-flex items-center rounded-full bg-gray-100 px-2 py-0.5 text-xs font-medium text-gray-600 dark:bg-gray-700 dark:text-gray-400"
                        :title="`所属分组: ${group.name}`"
                      >
                        <i class="fas fa-folder mr-1" />{{ group.name }}
                      </span>
                    </div>
                    <div
                      class="truncate text-xs text-gray-500 dark:text-gray-400"
                      :title="account.id"
                    >
                      {{ account.id }}
                    </div>
                  </div>
                </div>
              </td>
              <td class="px-3 py-4">
                <div class="flex items-center gap-1">
                  <!-- 平台图标和名称 -->
                  <div
                    v-if="account.platform === 'gemini'"
                    class="flex items-center gap-1.5 rounded-lg border border-yellow-200 bg-gradient-to-r from-yellow-100 to-amber-100 px-2.5 py-1"
                  >
                    <i class="fas fa-robot text-xs text-yellow-700" />
                    <span class="text-xs font-semibold text-yellow-800">Gemini</span>
                    <span class="mx-1 h-4 w-px bg-yellow-300" />
                    <span class="text-xs font-medium text-yellow-700">
                      {{ getGeminiAuthType() }}
                    </span>
                  </div>
                  <div
                    v-else-if="account.platform === 'claude-console'"
                    class="flex items-center gap-1.5 rounded-lg border border-purple-200 bg-gradient-to-r from-purple-100 to-pink-100 px-2.5 py-1"
                  >
                    <i class="fas fa-terminal text-xs text-purple-700" />
                    <span class="text-xs font-semibold text-purple-800">Console</span>
                    <span class="mx-1 h-4 w-px bg-purple-300" />
                    <span class="text-xs font-medium text-purple-700">API Key</span>
                  </div>
                  <div
                    v-else-if="account.platform === 'bedrock'"
                    class="flex items-center gap-1.5 rounded-lg border border-orange-200 bg-gradient-to-r from-orange-100 to-red-100 px-2.5 py-1"
                  >
                    <i class="fab fa-aws text-xs text-orange-700" />
                    <span class="text-xs font-semibold text-orange-800">Bedrock</span>
                    <span class="mx-1 h-4 w-px bg-orange-300" />
                    <span class="text-xs font-medium text-orange-700">AWS</span>
                  </div>
                  <div
                    v-else-if="account.platform === 'openai'"
                    class="flex items-center gap-1.5 rounded-lg border border-gray-700 bg-gray-100 bg-gradient-to-r from-gray-100 to-gray-100 px-2.5 py-1"
                  >
                    <div class="fa-openai" />
                    <span class="text-xs font-semibold text-gray-950">OpenAi</span>
                    <span class="mx-1 h-4 w-px bg-gray-400" />
                    <span class="text-xs font-medium text-gray-950">{{ getOpenAIAuthType() }}</span>
                  </div>
                  <div
                    v-else-if="account.platform === 'azure_openai'"
                    class="flex items-center gap-1.5 rounded-lg border border-blue-200 bg-gradient-to-r from-blue-100 to-cyan-100 px-2.5 py-1 dark:border-blue-700 dark:from-blue-900/20 dark:to-cyan-900/20"
                  >
                    <i class="fab fa-microsoft text-xs text-blue-700 dark:text-blue-400" />
                    <span class="text-xs font-semibold text-blue-800 dark:text-blue-300"
                      >Azure OpenAI</span
                    >
                    <span class="mx-1 h-4 w-px bg-blue-300 dark:bg-blue-600" />
                    <span class="text-xs font-medium text-blue-700 dark:text-blue-400"
                      >API Key</span
                    >
                  </div>
                  <div
                    v-else-if="account.platform === 'openai-responses'"
                    class="flex items-center gap-1.5 rounded-lg border border-teal-200 bg-gradient-to-r from-teal-100 to-green-100 px-2.5 py-1 dark:border-teal-700 dark:from-teal-900/20 dark:to-green-900/20"
                  >
                    <i class="fas fa-server text-xs text-teal-700 dark:text-teal-400" />
                    <span class="text-xs font-semibold text-teal-800 dark:text-teal-300"
                      >OpenAI-Responses</span
                    >
                    <span class="mx-1 h-4 w-px bg-teal-300 dark:bg-teal-600" />
                    <span class="text-xs font-medium text-teal-700 dark:text-teal-400"
                      >API Key</span
                    >
                  </div>
                  <div
                    v-else-if="account.platform === 'claude' || account.platform === 'claude-oauth'"
                    class="flex items-center gap-1.5 rounded-lg border border-indigo-200 bg-gradient-to-r from-indigo-100 to-blue-100 px-2.5 py-1"
                  >
                    <i class="fas fa-brain text-xs text-indigo-700" />
                    <span class="text-xs font-semibold text-indigo-800">{{
                      getClaudeAccountType(account)
                    }}</span>
                    <span class="mx-1 h-4 w-px bg-indigo-300" />
                    <span class="text-xs font-medium text-indigo-700">
                      {{ getClaudeAuthType(account) }}
                    </span>
                  </div>
                  <div
                    v-else-if="account.platform === 'ccr'"
                    class="flex items-center gap-1.5 rounded-lg border border-teal-200 bg-gradient-to-r from-teal-100 to-emerald-100 px-2.5 py-1 dark:border-teal-700 dark:from-teal-900/20 dark:to-emerald-900/20"
                  >
                    <i class="fas fa-code-branch text-xs text-teal-700 dark:text-teal-400" />
                    <span class="text-xs font-semibold text-teal-800 dark:text-teal-300">CCR</span>
                    <span class="mx-1 h-4 w-px bg-teal-300 dark:bg-teal-600" />
                    <span class="text-xs font-medium text-teal-700 dark:text-teal-300">Relay</span>
                  </div>
                  <div
                    v-else-if="account.platform === 'droid'"
                    class="flex items-center gap-1.5 rounded-lg border border-cyan-200 bg-gradient-to-r from-cyan-100 to-sky-100 px-2.5 py-1 dark:border-cyan-700 dark:from-cyan-900/20 dark:to-sky-900/20"
                  >
                    <i class="fas fa-robot text-xs text-cyan-700 dark:text-cyan-400" />
                    <span class="text-xs font-semibold text-cyan-800 dark:text-cyan-300"
                      >Droid</span
                    >
                    <span class="mx-1 h-4 w-px bg-cyan-300 dark:bg-cyan-600" />
                    <span class="text-xs font-medium text-cyan-700 dark:text-cyan-300">
                      {{ getDroidAuthType(account) }}
                    </span>
                    <span
                      v-if="isDroidApiKeyMode(account)"
                      :class="getDroidApiKeyBadgeClasses(account)"
                    >
                      <i class="fas fa-key text-[9px]" />
                      <span>x{{ getDroidApiKeyCount(account) }}</span>
                    </span>
                  </div>
                  <div
                    v-else-if="account.platform === 'gemini-api'"
                    class="flex items-center gap-1.5 rounded-lg border border-amber-200 bg-gradient-to-r from-amber-100 to-yellow-100 px-2.5 py-1 dark:border-amber-700 dark:from-amber-900/20 dark:to-yellow-900/20"
                  >
                    <i class="fas fa-robot text-xs text-amber-700 dark:text-amber-400" />
                    <span class="text-xs font-semibold text-amber-800 dark:text-amber-300"
                      >Gemini-API</span
                    >
                    <span class="mx-1 h-4 w-px bg-amber-300 dark:bg-amber-600" />
                    <span class="text-xs font-medium text-amber-700 dark:text-amber-400"
                      >API Key</span
                    >
                  </div>
                  <div
                    v-else
                    class="flex items-center gap-1.5 rounded-lg border border-gray-200 bg-gradient-to-r from-gray-100 to-gray-200 px-2.5 py-1"
                  >
                    <i class="fas fa-question text-xs text-gray-700" />
                    <span class="text-xs font-semibold text-gray-800">未知</span>
                  </div>
                </div>
              </td>
              <td class="whitespace-nowrap px-3 py-4">
                <div class="flex flex-col gap-1">
                  <!-- 已设置过期时间 -->
                  <span v-if="account.expiresAt">
                    <span
                      v-if="isExpired(account.expiresAt)"
                      class="inline-flex cursor-pointer items-center text-red-600 hover:underline"
                      style="font-size: 13px"
                      @click.stop="startEditAccountExpiry(account)"
                    >
                      <i class="fas fa-exclamation-circle mr-1 text-xs" />
                      已过期
                    </span>
                    <span
                      v-else-if="isExpiringSoon(account.expiresAt)"
                      class="inline-flex cursor-pointer items-center text-orange-600 hover:underline"
                      style="font-size: 13px"
                      @click.stop="startEditAccountExpiry(account)"
                    >
                      <i class="fas fa-clock mr-1 text-xs" />
                      {{ formatExpireDate(account.expiresAt) }}
                    </span>
                    <span
                      v-else
                      class="cursor-pointer text-gray-600 hover:underline dark:text-gray-400"
                      style="font-size: 13px"
                      @click.stop="startEditAccountExpiry(account)"
                    >
                      {{ formatExpireDate(account.expiresAt) }}
                    </span>
                  </span>
                  <!-- 永不过期 -->
                  <span
                    v-else
                    class="inline-flex cursor-pointer items-center text-gray-400 hover:underline dark:text-gray-500"
                    style="font-size: 13px"
                    @click.stop="startEditAccountExpiry(account)"
                  >
                    <i class="fas fa-infinity mr-1 text-xs" />
                    永不过期
                  </span>
                </div>
              </td>
              <td class="whitespace-nowrap px-3 py-4">
                <div class="flex flex-col gap-1">
                  <span
                    :class="[
                      'inline-flex items-center rounded-full px-3 py-1 text-xs font-semibold',
                      account.status === 'blocked'
                        ? 'bg-orange-100 text-orange-800'
                        : account.status === 'unauthorized'
                          ? 'bg-red-100 text-red-800'
                          : account.status === 'temp_error'
                            ? 'bg-orange-100 text-orange-800'
                            : account.isActive
                              ? 'bg-green-100 text-green-800'
                              : 'bg-red-100 text-red-800'
                    ]"
                  >
                    <div
                      :class="[
                        'mr-2 h-2 w-2 rounded-full',
                        account.status === 'blocked'
                          ? 'bg-orange-500'
                          : account.status === 'unauthorized'
                            ? 'bg-red-500'
                            : account.status === 'temp_error'
                              ? 'bg-orange-500'
                              : account.isActive
                                ? 'bg-green-500'
                                : 'bg-red-500'
                      ]"
                    />
                    {{
                      account.status === 'blocked'
                        ? '已封锁'
                        : account.status === 'unauthorized'
                          ? '异常'
                          : account.status === 'temp_error'
                            ? '临时异常'
                            : account.isActive
                              ? '正常'
                              : '异常'
                    }}
                  </span>
                  <span
                    v-if="
                      (account.rateLimitStatus && account.rateLimitStatus.isRateLimited) ||
                      account.rateLimitStatus === 'limited'
                    "
                    class="inline-flex items-center rounded-full bg-yellow-100 px-3 py-1 text-xs font-semibold text-yellow-800"
                  >
                    <i class="fas fa-exclamation-triangle mr-1" />
                    限流中
                    <span
                      v-if="
                        account.rateLimitStatus &&
                        typeof account.rateLimitStatus === 'object' &&
                        account.rateLimitStatus.minutesRemaining > 0
                      "
                      >({{ formatRateLimitTime(account.rateLimitStatus.minutesRemaining) }})</span
                    >
                  </span>
                  <span
                    v-if="account.schedulable === false"
                    class="inline-flex items-center rounded-full bg-gray-100 px-3 py-1 text-xs font-semibold text-gray-700"
                  >
                    <i class="fas fa-pause-circle mr-1" />
                    不可调度
                    <el-tooltip
                      v-if="getSchedulableReason(account)"
                      :content="getSchedulableReason(account)"
                      effect="dark"
                      placement="top"
                    >
                      <i class="fas fa-question-circle ml-1 cursor-help text-gray-500" />
                    </el-tooltip>
                  </span>
                  <span
                    v-if="account.status === 'blocked' && account.errorMessage"
                    class="mt-1 max-w-xs truncate text-xs text-gray-500 dark:text-gray-400"
                    :title="account.errorMessage"
                  >
                    {{ account.errorMessage }}
                  </span>
                  <span
                    v-if="account.accountType === 'dedicated'"
                    class="text-xs text-gray-500 dark:text-gray-400"
                  >
                    绑定: {{ account.boundApiKeysCount || 0 }} 个API Key
                  </span>
                </div>
              </td>
              <td class="whitespace-nowrap px-3 py-4">
                <div
                  v-if="
                    account.platform === 'claude' ||
                    account.platform === 'claude-console' ||
                    account.platform === 'bedrock' ||
                    account.platform === 'gemini' ||
                    account.platform === 'openai' ||
                    account.platform === 'openai-responses' ||
                    account.platform === 'azure_openai' ||
                    account.platform === 'ccr' ||
                    account.platform === 'droid' ||
                    account.platform === 'gemini-api'
                  "
                  class="flex items-center gap-2"
                >
                  <div class="h-2 w-16 rounded-full bg-gray-200">
                    <div
                      class="h-2 rounded-full bg-gradient-to-r from-green-500 to-blue-600 transition-all duration-300"
                      :style="{ width: 101 - (account.priority || 50) + '%' }"
                    />
                  </div>
                  <span class="min-w-[20px] text-xs font-medium text-gray-700 dark:text-gray-200">
                    {{ account.priority || 50 }}
                  </span>
                </div>
                <div v-else class="text-sm text-gray-400">
                  <span class="text-xs">N/A</span>
                </div>
              </td>
              <td class="px-3 py-4 text-sm text-gray-600">
                <div
                  v-if="formatProxyDisplay(account.proxy)"
                  class="break-all rounded bg-blue-50 px-2 py-1 font-mono text-xs"
                  :title="formatProxyDisplay(account.proxy)"
                >
                  {{ formatProxyDisplay(account.proxy) }}
                </div>
                <div v-else class="text-gray-400">无代理</div>
              </td>
              <td class="whitespace-nowrap px-3 py-4 text-sm">
                <div v-if="account.usage && account.usage.daily" class="space-y-1">
                  <div class="flex items-center gap-2">
                    <div class="h-2 w-2 rounded-full bg-blue-500" />
                    <span class="text-sm font-medium text-gray-900 dark:text-gray-100"
                      >{{ account.usage.daily.requests || 0 }} 次</span
                    >
                  </div>
                  <div class="flex items-center gap-2">
                    <div class="h-2 w-2 rounded-full bg-purple-500" />
                    <span class="text-xs text-gray-600 dark:text-gray-300"
                      >{{ formatNumber(account.usage.daily.allTokens || 0) }}M</span
                    >
                  </div>
                  <div class="flex items-center gap-2">
                    <div class="h-2 w-2 rounded-full bg-green-500" />
                    <span class="text-xs text-gray-600 dark:text-gray-300"
                      >${{ calculateDailyCost(account) }}</span
                    >
                  </div>
                  <div
                    v-if="account.usage.averages && account.usage.averages.rpm > 0"
                    class="text-xs text-gray-500 dark:text-gray-400"
                  >
                    平均 {{ account.usage.averages.rpm.toFixed(2) }} RPM
                  </div>
                </div>
                <div v-else class="text-xs text-gray-400">暂无数据</div>
              </td>
              <td class="whitespace-nowrap px-3 py-4">
                <div v-if="account.platform === 'claude'" class="space-y-2">
                  <!-- OAuth 账户：显示三窗口 OAuth usage -->
                  <div v-if="isClaudeOAuth(account) && account.claudeUsage" class="space-y-2">
                    <!-- 5小时窗口 -->
                    <div class="rounded-lg bg-gray-50 p-2 dark:bg-gray-700/70">
                      <div class="flex items-center gap-2">
                        <span
                          class="inline-flex min-w-[32px] justify-center rounded-full bg-indigo-100 px-2 py-0.5 text-[11px] font-medium text-indigo-600 dark:bg-indigo-500/20 dark:text-indigo-300"
                        >
                          5h
                        </span>
                        <div class="flex-1">
                          <div class="flex items-center gap-2">
                            <div class="h-2 flex-1 rounded-full bg-gray-200 dark:bg-gray-600">
                              <div
                                :class="[
                                  'h-2 rounded-full transition-all duration-300',
                                  getClaudeUsageBarClass(account.claudeUsage.fiveHour)
                                ]"
                                :style="{
                                  width: getClaudeUsageWidth(account.claudeUsage.fiveHour)
                                }"
                              />
                            </div>
                            <span
                              class="w-12 text-right text-xs font-semibold text-gray-800 dark:text-gray-100"
                            >
                              {{ formatClaudeUsagePercent(account.claudeUsage.fiveHour) }}
                            </span>
                          </div>
                        </div>
                      </div>
                      <div class="mt-1 text-[11px] text-gray-500 dark:text-gray-400">
                        重置剩余 {{ formatClaudeRemaining(account.claudeUsage.fiveHour) }}
                      </div>
                    </div>
                    <!-- 7天窗口 -->
                    <div class="rounded-lg bg-gray-50 p-2 dark:bg-gray-700/70">
                      <div class="flex items-center gap-2">
                        <span
                          class="inline-flex min-w-[32px] justify-center rounded-full bg-emerald-100 px-2 py-0.5 text-[11px] font-medium text-emerald-600 dark:bg-emerald-500/20 dark:text-emerald-300"
                        >
                          7d
                        </span>
                        <div class="flex-1">
                          <div class="flex items-center gap-2">
                            <div class="h-2 flex-1 rounded-full bg-gray-200 dark:bg-gray-600">
                              <div
                                :class="[
                                  'h-2 rounded-full transition-all duration-300',
                                  getClaudeUsageBarClass(account.claudeUsage.sevenDay)
                                ]"
                                :style="{
                                  width: getClaudeUsageWidth(account.claudeUsage.sevenDay)
                                }"
                              />
                            </div>
                            <span
                              class="w-12 text-right text-xs font-semibold text-gray-800 dark:text-gray-100"
                            >
                              {{ formatClaudeUsagePercent(account.claudeUsage.sevenDay) }}
                            </span>
                          </div>
                        </div>
                      </div>
                      <div class="mt-1 text-[11px] text-gray-500 dark:text-gray-400">
                        重置剩余 {{ formatClaudeRemaining(account.claudeUsage.sevenDay) }}
                      </div>
                    </div>
                    <!-- 7天Opus窗口 -->
                    <div class="rounded-lg bg-gray-50 p-2 dark:bg-gray-700/70">
                      <div class="flex items-center gap-2">
                        <span
                          class="inline-flex min-w-[32px] justify-center rounded-full bg-purple-100 px-2 py-0.5 text-[11px] font-medium text-purple-600 dark:bg-purple-500/20 dark:text-purple-300"
                        >
                          Opus
                        </span>
                        <div class="flex-1">
                          <div class="flex items-center gap-2">
                            <div class="h-2 flex-1 rounded-full bg-gray-200 dark:bg-gray-600">
                              <div
                                :class="[
                                  'h-2 rounded-full transition-all duration-300',
                                  getClaudeUsageBarClass(account.claudeUsage.sevenDayOpus)
                                ]"
                                :style="{
                                  width: getClaudeUsageWidth(account.claudeUsage.sevenDayOpus)
                                }"
                              />
                            </div>
                            <span
                              class="w-12 text-right text-xs font-semibold text-gray-800 dark:text-gray-100"
                            >
                              {{ formatClaudeUsagePercent(account.claudeUsage.sevenDayOpus) }}
                            </span>
                          </div>
                        </div>
                      </div>
                      <div class="mt-1 text-[11px] text-gray-500 dark:text-gray-400">
                        重置剩余 {{ formatClaudeRemaining(account.claudeUsage.sevenDayOpus) }}
                      </div>
                    </div>
                  </div>
                  <!-- Setup Token 账户：显示原有的会话窗口时间进度 -->
                  <div
                    v-else-if="
                      !isClaudeOAuth(account) &&
                      account.sessionWindow &&
                      account.sessionWindow.hasActiveWindow
                    "
                    class="space-y-2"
                  >
                    <!-- 使用统计在顶部 -->
                    <div
                      v-if="account.usage && account.usage.sessionWindow"
                      class="flex items-center gap-3 text-xs"
                    >
                      <div class="flex items-center gap-1">
                        <div class="h-1.5 w-1.5 rounded-full bg-purple-500" />
                        <span class="font-medium text-gray-900 dark:text-gray-100">
                          {{ formatNumber(account.usage.sessionWindow.totalTokens) }}M
                        </span>
                      </div>
                      <div class="flex items-center gap-1">
                        <div class="h-1.5 w-1.5 rounded-full bg-green-500" />
                        <span class="font-medium text-gray-900 dark:text-gray-100">
                          ${{ formatCost(account.usage.sessionWindow.totalCost) }}
                        </span>
                      </div>
                    </div>

                    <!-- 进度条 -->
                    <div class="flex items-center gap-2">
                      <div class="h-2 w-24 rounded-full bg-gray-200 dark:bg-gray-700">
                        <div
                          :class="[
                            'h-2 rounded-full transition-all duration-300',
                            getSessionProgressBarClass(
                              account.sessionWindow.sessionWindowStatus,
                              account
                            )
                          ]"
                          :style="{ width: account.sessionWindow.progress + '%' }"
                        />
                      </div>
                      <span
                        class="min-w-[32px] text-xs font-medium text-gray-700 dark:text-gray-200"
                      >
                        {{ account.sessionWindow.progress }}%
                      </span>
                    </div>

                    <!-- 时间信息 -->
                    <div class="text-xs text-gray-600 dark:text-gray-400">
                      <div>
                        {{
                          formatSessionWindow(
                            account.sessionWindow.windowStart,
                            account.sessionWindow.windowEnd
                          )
                        }}
                      </div>
                      <div
                        v-if="account.sessionWindow.remainingTime > 0"
                        class="font-medium text-indigo-600 dark:text-indigo-400"
                      >
                        剩余 {{ formatRemainingTime(account.sessionWindow.remainingTime) }}
                      </div>
                    </div>
                  </div>
                  <div v-else class="text-xs text-gray-400">暂无统计</div>
                </div>
                <!-- Claude Console: 显示每日额度和并发状态 -->
                <div v-else-if="account.platform === 'claude-console'" class="space-y-3">
                  <div>
                    <template v-if="Number(account.dailyQuota) > 0">
                      <div class="flex items-center justify-between text-xs">
                        <span class="text-gray-600 dark:text-gray-300">额度进度</span>
                        <span class="font-medium text-gray-700 dark:text-gray-200">
                          {{ getQuotaUsagePercent(account).toFixed(1) }}%
                        </span>
                      </div>
                      <div class="flex items-center gap-2">
                        <div class="h-2 w-24 rounded-full bg-gray-200 dark:bg-gray-700">
                          <div
                            :class="[
                              'h-2 rounded-full transition-all duration-300',
                              getQuotaBarClass(getQuotaUsagePercent(account))
                            ]"
                            :style="{ width: Math.min(100, getQuotaUsagePercent(account)) + '%' }"
                          />
                        </div>
                        <span
                          class="min-w-[32px] text-xs font-medium text-gray-700 dark:text-gray-200"
                        >
                          ${{ formatCost(account.usage?.daily?.cost || 0) }} / ${{
                            Number(account.dailyQuota).toFixed(2)
                          }}
                        </span>
                      </div>
                      <div class="text-xs text-gray-600 dark:text-gray-400">
                        剩余 ${{ formatRemainingQuota(account) }}
                        <span class="ml-2 text-gray-400"
                          >重置 {{ account.quotaResetTime || '00:00' }}</span
                        >
                      </div>
                    </template>
                    <template v-else>
                      <div class="text-sm text-gray-400">
                        <i class="fas fa-minus" />
                      </div>
                    </template>
                  </div>

                  <div class="space-y-1">
                    <div class="flex items-center justify-between text-xs">
                      <span class="text-gray-600 dark:text-gray-300">并发状态</span>
                      <span
                        v-if="Number(account.maxConcurrentTasks || 0) > 0"
                        class="font-medium text-gray-700 dark:text-gray-200"
                      >
                        {{ getConsoleConcurrencyPercent(account).toFixed(0) }}%
                      </span>
                    </div>
                    <div
                      v-if="Number(account.maxConcurrentTasks || 0) > 0"
                      class="flex items-center gap-2"
                    >
                      <div class="h-2 w-24 rounded-full bg-gray-200 dark:bg-gray-700">
                        <div
                          :class="[
                            'h-2 rounded-full transition-all duration-300',
                            getConcurrencyBarClass(getConsoleConcurrencyPercent(account))
                          ]"
                          :style="{
                            width: Math.min(100, getConsoleConcurrencyPercent(account)) + '%'
                          }"
                        />
                      </div>
                      <span
                        :class="[
                          'min-w-[48px] text-xs font-medium',
                          getConcurrencyLabelClass(account)
                        ]"
                      >
                        {{ Number(account.activeTaskCount || 0) }} /
                        {{ Number(account.maxConcurrentTasks || 0) }}
                      </span>
                    </div>
                    <div
                      v-else
                      class="inline-flex items-center rounded-full bg-gray-100 px-2 py-0.5 text-xs font-medium text-gray-500 dark:bg-gray-700 dark:text-gray-300"
                    >
                      <i class="fas fa-infinity mr-1" />并发无限制
                    </div>
                  </div>
                </div>
                <div v-else-if="account.platform === 'openai'" class="space-y-2">
                  <div v-if="account.codexUsage" class="space-y-2">
                    <div class="rounded-lg bg-gray-50 p-2 dark:bg-gray-700/70">
                      <div class="flex items-center gap-2">
                        <span
                          class="inline-flex min-w-[32px] justify-center rounded-full bg-indigo-100 px-2 py-0.5 text-[11px] font-medium text-indigo-600 dark:bg-indigo-500/20 dark:text-indigo-300"
                        >
                          {{ getCodexWindowLabel('primary') }}
                        </span>
                        <div class="flex-1">
                          <div class="flex items-center gap-2">
                            <div class="h-2 flex-1 rounded-full bg-gray-200 dark:bg-gray-600">
                              <div
                                :class="[
                                  'h-2 rounded-full transition-all duration-300',
                                  getCodexUsageBarClass(account.codexUsage.primary)
                                ]"
                                :style="{
                                  width: getCodexUsageWidth(account.codexUsage.primary)
                                }"
                              />
                            </div>
                            <span
                              class="w-12 text-right text-xs font-semibold text-gray-800 dark:text-gray-100"
                            >
                              {{ formatCodexUsagePercent(account.codexUsage.primary) }}
                            </span>
                          </div>
                        </div>
                      </div>
                      <div class="mt-1 text-[11px] text-gray-500 dark:text-gray-400">
                        重置剩余 {{ formatCodexRemaining(account.codexUsage.primary) }}
                      </div>
                    </div>
                    <div class="rounded-lg bg-gray-50 p-2 dark:bg-gray-700/70">
                      <div class="flex items-center gap-2">
                        <span
                          class="inline-flex min-w-[32px] justify-center rounded-full bg-blue-100 px-2 py-0.5 text-[11px] font-medium text-blue-600 dark:bg-blue-500/20 dark:text-blue-300"
                        >
                          {{ getCodexWindowLabel('secondary') }}
                        </span>
                        <div class="flex-1">
                          <div class="flex items-center gap-2">
                            <div class="h-2 flex-1 rounded-full bg-gray-200 dark:bg-gray-600">
                              <div
                                :class="[
                                  'h-2 rounded-full transition-all duration-300',
                                  getCodexUsageBarClass(account.codexUsage.secondary)
                                ]"
                                :style="{
                                  width: getCodexUsageWidth(account.codexUsage.secondary)
                                }"
                              />
                            </div>
                            <span
                              class="w-12 text-right text-xs font-semibold text-gray-800 dark:text-gray-100"
                            >
                              {{ formatCodexUsagePercent(account.codexUsage.secondary) }}
                            </span>
                          </div>
                        </div>
                      </div>
                      <div class="mt-1 text-[11px] text-gray-500 dark:text-gray-400">
                        重置剩余 {{ formatCodexRemaining(account.codexUsage.secondary) }}
                      </div>
                    </div>
                  </div>
                  <div v-else class="text-sm text-gray-400">
                    <span class="text-xs">N/A</span>
                  </div>
                </div>
                <div v-else class="text-sm text-gray-400">
                  <span class="text-xs">N/A</span>
                </div>
              </td>
              <td class="whitespace-nowrap px-3 py-4 text-sm text-gray-600 dark:text-gray-300">
                {{ formatLastUsed(account.lastUsedAt) }}
              </td>
              <td class="whitespace-nowrap px-3 py-4 text-sm font-medium">
                <div class="flex flex-wrap items-center gap-1">
                  <button
                    v-if="
                      (account.platform === 'claude' ||
                        account.platform === 'claude-console' ||
                        account.platform === 'openai' ||
                        account.platform === 'openai-responses') &&
                      (account.status === 'unauthorized' ||
                        account.status !== 'active' ||
                        account.rateLimitStatus?.isRateLimited ||
                        account.rateLimitStatus === 'limited' ||
                        !account.isActive)
                    "
                    :class="[
                      'rounded px-2.5 py-1 text-xs font-medium transition-colors',
                      account.isResetting
                        ? 'cursor-not-allowed bg-gray-100 text-gray-400'
                        : 'bg-yellow-100 text-yellow-700 hover:bg-yellow-200'
                    ]"
                    :disabled="account.isResetting"
                    :title="account.isResetting ? '重置中...' : '重置所有异常状态'"
                    @click="resetAccountStatus(account)"
                  >
                    <i :class="['fas fa-redo', account.isResetting ? 'animate-spin' : '']" />
                    <span class="ml-1">重置状态</span>
                  </button>
                  <button
                    :class="[
                      'rounded px-2.5 py-1 text-xs font-medium transition-colors',
                      account.isTogglingSchedulable
                        ? 'cursor-not-allowed bg-gray-100 text-gray-400'
                        : account.schedulable
                          ? 'bg-green-100 text-green-700 hover:bg-green-200'
                          : 'bg-gray-100 text-gray-700 hover:bg-gray-200'
                    ]"
                    :disabled="account.isTogglingSchedulable"
                    :title="account.schedulable ? '点击禁用调度' : '点击启用调度'"
                    @click="toggleSchedulable(account)"
                  >
                    <i :class="['fas', account.schedulable ? 'fa-toggle-on' : 'fa-toggle-off']" />
                    <span class="ml-1">{{ account.schedulable ? '调度' : '停用' }}</span>
                  </button>
                  <button
                    v-if="canViewUsage(account)"
                    class="rounded bg-indigo-100 px-2.5 py-1 text-xs font-medium text-indigo-700 transition-colors hover:bg-indigo-200"
                    :title="'查看使用详情'"
                    @click="openAccountUsageModal(account)"
                  >
                    <i class="fas fa-chart-line" />
                    <span class="ml-1">详情</span>
                  </button>
                  <button
                    class="rounded bg-blue-100 px-2.5 py-1 text-xs font-medium text-blue-700 transition-colors hover:bg-blue-200"
                    :title="'编辑账户'"
                    @click="editAccount(account)"
                  >
                    <i class="fas fa-edit" />
                    <span class="ml-1">编辑</span>
                  </button>
                  <button
                    class="rounded bg-red-100 px-2.5 py-1 text-xs font-medium text-red-700 transition-colors hover:bg-red-200"
                    :title="'删除账户'"
                    @click="deleteAccount(account)"
                  >
                    <i class="fas fa-trash" />
                    <span class="ml-1">删除</span>
                  </button>
                </div>
              </td>
            </tr>
          </tbody>
        </table>
      </div>

      <!-- 移动端卡片视图 -->
      <div v-if="!accountsLoading && sortedAccounts.length > 0" class="space-y-3 md:hidden">
        <div
          v-for="account in paginatedAccounts"
          :key="account.id"
          class="card p-4 transition-shadow hover:shadow-lg"
        >
          <!-- 卡片头部 -->
          <div class="mb-3 flex items-start justify-between">
            <div class="flex items-center gap-3">
              <input
                v-if="shouldShowCheckboxes"
                v-model="selectedAccounts"
                class="mt-1 h-4 w-4 rounded border-gray-300 text-blue-600 focus:ring-blue-500"
                type="checkbox"
                :value="account.id"
                @change="updateSelectAllState"
              />
              <div
                :class="[
                  'flex h-10 w-10 flex-shrink-0 items-center justify-center rounded-lg',
                  account.platform === 'claude'
                    ? 'bg-gradient-to-br from-purple-500 to-purple-600'
                    : account.platform === 'bedrock'
                      ? 'bg-gradient-to-br from-orange-500 to-red-600'
                      : account.platform === 'azure_openai'
                        ? 'bg-gradient-to-br from-blue-500 to-cyan-600'
                        : account.platform === 'openai'
                          ? 'bg-gradient-to-br from-gray-600 to-gray-700'
                          : account.platform === 'ccr'
                            ? 'bg-gradient-to-br from-teal-500 to-emerald-600'
                            : account.platform === 'droid'
                              ? 'bg-gradient-to-br from-cyan-500 to-sky-600'
                              : 'bg-gradient-to-br from-blue-500 to-blue-600'
                ]"
              >
                <i
                  :class="[
                    'text-sm text-white',
                    account.platform === 'claude'
                      ? 'fas fa-brain'
                      : account.platform === 'bedrock'
                        ? 'fab fa-aws'
                        : account.platform === 'azure_openai'
                          ? 'fab fa-microsoft'
                          : account.platform === 'openai'
                            ? 'fas fa-openai'
                            : account.platform === 'ccr'
                              ? 'fas fa-code-branch'
                              : account.platform === 'droid'
                                ? 'fas fa-robot'
                                : 'fas fa-robot'
                  ]"
                />
              </div>
              <div>
                <h4 class="text-sm font-semibold text-gray-900">
                  {{ account.name || account.email }}
                </h4>
                <div class="mt-0.5 flex items-center gap-2">
                  <span class="text-xs text-gray-500 dark:text-gray-400">{{
                    account.platform
                  }}</span>
                  <span class="text-xs text-gray-400">|</span>
                  <span class="text-xs text-gray-500 dark:text-gray-400">{{ account.type }}</span>
                </div>
              </div>
            </div>
            <span
              :class="[
                'inline-flex items-center rounded-full px-2 py-1 text-xs font-semibold',
                getAccountStatusClass(account)
              ]"
            >
              <div
                :class="['mr-1.5 h-1.5 w-1.5 rounded-full', getAccountStatusDotClass(account)]"
              />
              {{ getAccountStatusText(account) }}
            </span>
          </div>

          <!-- 使用统计 -->
          <div class="mb-3 grid grid-cols-2 gap-3">
            <div>
              <p class="text-xs text-gray-500 dark:text-gray-400">今日使用</p>
              <div class="space-y-1">
                <div class="flex items-center gap-1.5">
                  <div class="h-1.5 w-1.5 rounded-full bg-blue-500" />
                  <p class="text-sm font-semibold text-gray-900 dark:text-gray-100">
                    {{ account.usage?.daily?.requests || 0 }} 次
                  </p>
                </div>
                <div class="flex items-center gap-1.5">
                  <div class="h-1.5 w-1.5 rounded-full bg-purple-500" />
                  <p class="text-xs text-gray-600 dark:text-gray-400">
                    {{ formatNumber(account.usage?.daily?.allTokens || 0) }}M
                  </p>
                </div>
                <div class="flex items-center gap-1.5">
                  <div class="h-1.5 w-1.5 rounded-full bg-green-500" />
                  <p class="text-xs text-gray-600 dark:text-gray-400">
                    ${{ calculateDailyCost(account) }}
                  </p>
                </div>
              </div>
            </div>
            <div>
              <p class="text-xs text-gray-500 dark:text-gray-400">会话窗口</p>
              <div v-if="account.usage && account.usage.sessionWindow" class="space-y-1">
                <div class="flex items-center gap-1.5">
                  <div class="h-1.5 w-1.5 rounded-full bg-purple-500" />
                  <p class="text-sm font-semibold text-gray-900 dark:text-gray-100">
                    {{ formatNumber(account.usage.sessionWindow.totalTokens) }}M
                  </p>
                </div>
                <div class="flex items-center gap-1.5">
                  <div class="h-1.5 w-1.5 rounded-full bg-green-500" />
                  <p class="text-xs text-gray-600 dark:text-gray-400">
                    ${{ formatCost(account.usage.sessionWindow.totalCost) }}
                  </p>
                </div>
              </div>
              <div v-else class="text-sm font-semibold text-gray-400">-</div>
            </div>
          </div>

          <!-- 状态信息 -->
          <div class="mb-3 space-y-2">
            <!-- 会话窗口 -->
            <div v-if="account.platform === 'claude'" class="space-y-2">
              <!-- OAuth 账户：显示三窗口 OAuth usage -->
              <div v-if="isClaudeOAuth(account) && account.claudeUsage" class="space-y-2">
                <!-- 5小时窗口 -->
                <div class="rounded-lg bg-gray-50 p-2 dark:bg-gray-700/70">
                  <div class="flex items-center gap-2">
                    <span
                      class="inline-flex min-w-[32px] justify-center rounded-full bg-indigo-100 px-2 py-0.5 text-[11px] font-medium text-indigo-600 dark:bg-indigo-500/20 dark:text-indigo-300"
                    >
                      5h
                    </span>
                    <div class="flex-1">
                      <div class="flex items-center gap-2">
                        <div class="h-2 flex-1 rounded-full bg-gray-200 dark:bg-gray-600">
                          <div
                            :class="[
                              'h-2 rounded-full transition-all duration-300',
                              getClaudeUsageBarClass(account.claudeUsage.fiveHour)
                            ]"
                            :style="{
                              width: getClaudeUsageWidth(account.claudeUsage.fiveHour)
                            }"
                          />
                        </div>
                        <span
                          class="w-12 text-right text-xs font-semibold text-gray-800 dark:text-gray-100"
                        >
                          {{ formatClaudeUsagePercent(account.claudeUsage.fiveHour) }}
                        </span>
                      </div>
                    </div>
                  </div>
                  <div class="mt-1 text-[11px] text-gray-500 dark:text-gray-400">
                    重置剩余 {{ formatClaudeRemaining(account.claudeUsage.fiveHour) }}
                  </div>
                </div>
                <!-- 7天窗口 -->
                <div class="rounded-lg bg-gray-50 p-2 dark:bg-gray-700/70">
                  <div class="flex items-center gap-2">
                    <span
                      class="inline-flex min-w-[32px] justify-center rounded-full bg-emerald-100 px-2 py-0.5 text-[11px] font-medium text-emerald-600 dark:bg-emerald-500/20 dark:text-emerald-300"
                    >
                      7d
                    </span>
                    <div class="flex-1">
                      <div class="flex items-center gap-2">
                        <div class="h-2 flex-1 rounded-full bg-gray-200 dark:bg-gray-600">
                          <div
                            :class="[
                              'h-2 rounded-full transition-all duration-300',
                              getClaudeUsageBarClass(account.claudeUsage.sevenDay)
                            ]"
                            :style="{
                              width: getClaudeUsageWidth(account.claudeUsage.sevenDay)
                            }"
                          />
                        </div>
                        <span
                          class="w-12 text-right text-xs font-semibold text-gray-800 dark:text-gray-100"
                        >
                          {{ formatClaudeUsagePercent(account.claudeUsage.sevenDay) }}
                        </span>
                      </div>
                    </div>
                  </div>
                  <div class="mt-1 text-[11px] text-gray-500 dark:text-gray-400">
                    重置剩余 {{ formatClaudeRemaining(account.claudeUsage.sevenDay) }}
                  </div>
                </div>
                <!-- 7天Opus窗口 -->
                <div class="rounded-lg bg-gray-50 p-2 dark:bg-gray-700/70">
                  <div class="flex items-center gap-2">
                    <span
                      class="inline-flex min-w-[32px] justify-center rounded-full bg-purple-100 px-2 py-0.5 text-[11px] font-medium text-purple-600 dark:bg-purple-500/20 dark:text-purple-300"
                    >
                      Opus
                    </span>
                    <div class="flex-1">
                      <div class="flex items-center gap-2">
                        <div class="h-2 flex-1 rounded-full bg-gray-200 dark:bg-gray-600">
                          <div
                            :class="[
                              'h-2 rounded-full transition-all duration-300',
                              getClaudeUsageBarClass(account.claudeUsage.sevenDayOpus)
                            ]"
                            :style="{
                              width: getClaudeUsageWidth(account.claudeUsage.sevenDayOpus)
                            }"
                          />
                        </div>
                        <span
                          class="w-12 text-right text-xs font-semibold text-gray-800 dark:text-gray-100"
                        >
                          {{ formatClaudeUsagePercent(account.claudeUsage.sevenDayOpus) }}
                        </span>
                      </div>
                    </div>
                  </div>
                  <div class="mt-1 text-[11px] text-gray-500 dark:text-gray-400">
                    重置剩余 {{ formatClaudeRemaining(account.claudeUsage.sevenDayOpus) }}
                  </div>
                </div>
              </div>
              <!-- Setup Token 账户：显示原有的会话窗口时间进度 -->
              <div
                v-else-if="
                  !isClaudeOAuth(account) &&
                  account.sessionWindow &&
                  account.sessionWindow.hasActiveWindow
                "
                class="space-y-1.5 rounded-lg bg-gray-50 p-2 dark:bg-gray-700"
              >
                <div class="flex items-center justify-between text-xs">
                  <div class="flex items-center gap-1">
                    <span class="font-medium text-gray-600 dark:text-gray-300">会话窗口</span>
                    <el-tooltip
                      content="会话窗口进度不代表使用量，仅表示距离下一个5小时窗口的剩余时间"
                      placement="top"
                    >
                      <i
                        class="fas fa-question-circle cursor-help text-xs text-gray-400 hover:text-gray-600"
                      />
                    </el-tooltip>
                  </div>
                  <span class="font-medium text-gray-700 dark:text-gray-200">
                    {{ account.sessionWindow.progress }}%
                  </span>
                </div>
                <div class="h-2 w-full overflow-hidden rounded-full bg-gray-200 dark:bg-gray-600">
                  <div
                    :class="[
                      'h-full transition-all duration-300',
                      getSessionProgressBarClass(account.sessionWindow.sessionWindowStatus, account)
                    ]"
                    :style="{ width: account.sessionWindow.progress + '%' }"
                  />
                </div>
                <div class="flex items-center justify-between text-xs">
                  <span class="text-gray-500 dark:text-gray-400">
                    {{
                      formatSessionWindow(
                        account.sessionWindow.windowStart,
                        account.sessionWindow.windowEnd
                      )
                    }}
                  </span>
                  <span
                    v-if="account.sessionWindow.remainingTime > 0"
                    class="font-medium text-indigo-600"
                  >
                    剩余 {{ formatRemainingTime(account.sessionWindow.remainingTime) }}
                  </span>
                  <span v-else class="text-gray-500"> 已结束 </span>
                </div>
              </div>
              <div v-else class="text-xs text-gray-400">暂无统计</div>
            </div>
            <div v-else-if="account.platform === 'openai'" class="space-y-2">
              <div v-if="account.codexUsage" class="space-y-2">
                <div class="rounded-lg bg-gray-50 p-2 dark:bg-gray-700">
                  <div class="flex items-center gap-2">
                    <span
                      class="inline-flex min-w-[32px] justify-center rounded-full bg-indigo-100 px-2 py-0.5 text-[11px] font-medium text-indigo-600 dark:bg-indigo-500/20 dark:text-indigo-300"
                    >
                      {{ getCodexWindowLabel('primary') }}
                    </span>
                    <div class="flex-1">
                      <div class="flex items-center gap-2">
                        <div class="h-2 flex-1 rounded-full bg-gray-200 dark:bg-gray-600">
                          <div
                            :class="[
                              'h-2 rounded-full transition-all duration-300',
                              getCodexUsageBarClass(account.codexUsage.primary)
                            ]"
                            :style="{
                              width: getCodexUsageWidth(account.codexUsage.primary)
                            }"
                          />
                        </div>
                        <span
                          class="w-12 text-right text-xs font-semibold text-gray-800 dark:text-gray-100"
                        >
                          {{ formatCodexUsagePercent(account.codexUsage.primary) }}
                        </span>
                      </div>
                    </div>
                  </div>
                  <div class="mt-1 text-[11px] text-gray-500 dark:text-gray-400">
                    重置剩余 {{ formatCodexRemaining(account.codexUsage.primary) }}
                  </div>
                </div>
                <div class="rounded-lg bg-gray-50 p-2 dark:bg-gray-700">
                  <div class="flex items-center gap-2">
                    <span
                      class="inline-flex min-w-[32px] justify-center rounded-full bg-blue-100 px-2 py-0.5 text-[11px] font-medium text-blue-600 dark:bg-blue-500/20 dark:text-blue-300"
                    >
                      {{ getCodexWindowLabel('secondary') }}
                    </span>
                    <div class="flex-1">
                      <div class="flex items-center gap-2">
                        <div class="h-2 flex-1 rounded-full bg-gray-200 dark:bg-gray-600">
                          <div
                            :class="[
                              'h-2 rounded-full transition-all duration-300',
                              getCodexUsageBarClass(account.codexUsage.secondary)
                            ]"
                            :style="{
                              width: getCodexUsageWidth(account.codexUsage.secondary)
                            }"
                          />
                        </div>
                        <span
                          class="w-12 text-right text-xs font-semibold text-gray-800 dark:text-gray-100"
                        >
                          {{ formatCodexUsagePercent(account.codexUsage.secondary) }}
                        </span>
                      </div>
                    </div>
                  </div>
                  <div class="mt-1 text-[11px] text-gray-500 dark:text-gray-400">
                    重置剩余 {{ formatCodexRemaining(account.codexUsage.secondary) }}
                  </div>
                </div>
              </div>
              <div v-if="!account.codexUsage" class="text-xs text-gray-400">暂无统计</div>
            </div>

            <!-- 最后使用时间 -->
            <div class="flex items-center justify-between text-xs">
              <span class="text-gray-500 dark:text-gray-400">最后使用</span>
              <span class="text-gray-700 dark:text-gray-200">
                {{ account.lastUsedAt ? formatRelativeTime(account.lastUsedAt) : '从未使用' }}
              </span>
            </div>

            <!-- 代理配置 -->
            <div
              v-if="account.proxyConfig && account.proxyConfig.type !== 'none'"
              class="flex items-center justify-between text-xs"
            >
              <span class="text-gray-500 dark:text-gray-400">代理</span>
              <span class="text-gray-700 dark:text-gray-200">
                {{ account.proxyConfig.type.toUpperCase() }}
              </span>
            </div>

            <!-- 调度优先级 -->
            <div class="flex items-center justify-between text-xs">
              <span class="text-gray-500 dark:text-gray-400">优先级</span>
              <span class="font-medium text-gray-700 dark:text-gray-200">
                {{ account.priority || 50 }}
              </span>
            </div>
          </div>

          <!-- 操作按钮 -->
          <div class="mt-3 flex gap-2 border-t border-gray-100 pt-3">
            <button
              class="flex flex-1 items-center justify-center gap-1 rounded-lg px-3 py-2 text-xs transition-colors"
              :class="
                account.schedulable
                  ? 'bg-gray-50 text-gray-600 hover:bg-gray-100'
                  : 'bg-green-50 text-green-600 hover:bg-green-100'
              "
              :disabled="account.isTogglingSchedulable"
              @click="toggleSchedulable(account)"
            >
              <i :class="['fas', account.schedulable ? 'fa-pause' : 'fa-play']" />
              {{ account.schedulable ? '暂停' : '启用' }}
            </button>

            <button
              v-if="canViewUsage(account)"
              class="flex flex-1 items-center justify-center gap-1 rounded-lg bg-indigo-50 px-3 py-2 text-xs text-indigo-600 transition-colors hover:bg-indigo-100"
              @click="openAccountUsageModal(account)"
            >
              <i class="fas fa-chart-line" />
              详情
            </button>

            <button
              class="flex-1 rounded-lg bg-gray-50 px-3 py-2 text-xs text-gray-600 transition-colors hover:bg-gray-100"
              @click="editAccount(account)"
            >
              <i class="fas fa-edit mr-1" />
              编辑
            </button>

            <button
              class="rounded-lg bg-red-50 px-3 py-2 text-xs text-red-600 transition-colors hover:bg-red-100"
              @click="deleteAccount(account)"
            >
              <i class="fas fa-trash" />
            </button>
          </div>
        </div>
      </div>
    </div>

    <div
      v-if="!accountsLoading && sortedAccounts.length > 0"
      class="mt-4 flex flex-col items-center justify-between gap-4 sm:mt-6 sm:flex-row"
    >
      <div class="flex w-full flex-col items-center gap-3 sm:w-auto sm:flex-row">
        <span class="text-xs text-gray-600 dark:text-gray-400 sm:text-sm">
          共 {{ sortedAccounts.length }} 条记录
        </span>
        <div class="flex items-center gap-2">
          <span class="text-xs text-gray-600 dark:text-gray-400 sm:text-sm">每页显示</span>
          <select
            v-model="pageSize"
            class="rounded-md border border-gray-200 bg-white px-2 py-1 text-xs text-gray-700 transition-colors hover:border-gray-300 focus:border-transparent focus:outline-none focus:ring-2 focus:ring-blue-500 dark:border-gray-600 dark:bg-gray-800 dark:text-gray-300 dark:hover:border-gray-500 sm:text-sm"
            @change="currentPage = 1"
          >
            <option v-for="size in pageSizeOptions" :key="size" :value="size">
              {{ size }}
            </option>
          </select>
          <span class="text-xs text-gray-600 dark:text-gray-400 sm:text-sm">条</span>
        </div>
      </div>

      <div class="flex items-center gap-2">
        <button
          class="rounded-md border border-gray-300 bg-white px-3 py-1.5 text-xs font-medium text-gray-700 hover:bg-gray-50 disabled:cursor-not-allowed disabled:opacity-50 dark:border-gray-600 dark:bg-gray-800 dark:text-gray-300 dark:hover:bg-gray-700 sm:py-1 sm:text-sm"
          :disabled="currentPage === 1"
          @click="currentPage--"
        >
          <i class="fas fa-chevron-left" />
        </button>

        <div class="flex items-center gap-1">
          <button
            v-if="shouldShowFirstPage"
            class="hidden rounded-md border border-gray-300 bg-white px-3 py-1 text-sm font-medium text-gray-700 hover:bg-gray-50 dark:border-gray-600 dark:bg-gray-800 dark:text-gray-300 dark:hover:bg-gray-700 sm:block"
            @click="currentPage = 1"
          >
            1
          </button>

          <span
            v-if="showLeadingEllipsis"
            class="hidden px-2 text-sm text-gray-500 dark:text-gray-400 sm:block"
          >
            ...
          </span>

          <button
            v-for="page in pageNumbers"
            :key="page"
            :class="[
              'rounded-md border px-3 py-1 text-xs font-medium transition-colors sm:text-sm',
              page === currentPage
                ? 'border-blue-500 bg-blue-50 text-blue-600 dark:border-blue-400 dark:bg-blue-500/10 dark:text-blue-300'
                : 'border-gray-300 bg-white text-gray-700 hover:bg-gray-50 dark:border-gray-600 dark:bg-gray-800 dark:text-gray-300 dark:hover:bg-gray-700'
            ]"
            @click="currentPage = page"
          >
            {{ page }}
          </button>

          <span
            v-if="showTrailingEllipsis"
            class="hidden px-2 text-sm text-gray-500 dark:text-gray-400 sm:block"
          >
            ...
          </span>

          <button
            v-if="shouldShowLastPage"
            class="hidden rounded-md border border-gray-300 bg-white px-3 py-1 text-sm font-medium text-gray-700 hover:bg-gray-50 dark:border-gray-600 dark:bg-gray-800 dark:text-gray-300 dark:hover:bg-gray-700 sm:block"
            @click="currentPage = totalPages"
          >
            {{ totalPages }}
          </button>
        </div>

        <button
          class="rounded-md border border-gray-300 bg-white px-3 py-1.5 text-xs font-medium text-gray-700 hover:bg-gray-50 disabled:cursor-not-allowed disabled:opacity-50 dark:border-gray-600 dark:bg-gray-800 dark:text-gray-300 dark:hover:bg-gray-700 sm:py-1 sm:text-sm"
          :disabled="currentPage === totalPages || totalPages === 0"
          @click="currentPage++"
        >
          <i class="fas fa-chevron-right" />
        </button>
      </div>
    </div>

    <!-- 添加账户模态框 -->
    <AccountForm
      v-if="showCreateAccountModal && (!newAccountPlatform || newAccountPlatform !== 'ccr')"
      @close="closeCreateAccountModal"
      @platform-changed="newAccountPlatform = $event"
      @success="handleCreateSuccess"
    />
    <CcrAccountForm
      v-else-if="showCreateAccountModal && newAccountPlatform === 'ccr'"
      @close="closeCreateAccountModal"
      @success="handleCreateSuccess"
    />

    <!-- 编辑账户模态框 -->
    <CcrAccountForm
      v-if="showEditAccountModal && editingAccount && editingAccount.platform === 'ccr'"
      :account="editingAccount"
      @close="showEditAccountModal = false"
      @success="handleEditSuccess"
    />
    <AccountForm
      v-else-if="showEditAccountModal"
      :account="editingAccount"
      @close="showEditAccountModal = false"
      @success="handleEditSuccess"
    />

    <!-- 确认弹窗 -->
    <ConfirmModal
      :cancel-text="confirmOptions.cancelText"
      :confirm-text="confirmOptions.confirmText"
      :message="confirmOptions.message"
      :show="showConfirmModal"
      :title="confirmOptions.title"
      @cancel="handleCancel"
      @confirm="handleConfirm"
    />

    <AccountUsageDetailModal
      v-if="showAccountUsageModal"
      :account="selectedAccountForUsage || {}"
      :generated-at="accountUsageGeneratedAt"
      :history="accountUsageHistory"
      :loading="accountUsageLoading"
      :overview="accountUsageOverview"
      :show="showAccountUsageModal"
      :summary="accountUsageSummary"
      @close="closeAccountUsageModal"
    />

    <!-- 账户过期时间编辑弹窗 -->
    <AccountExpiryEditModal
      ref="expiryEditModalRef"
      :account="editingExpiryAccount || { id: null, expiresAt: null, name: '' }"
      :show="!!editingExpiryAccount"
      @close="closeAccountExpiryEdit"
      @save="handleSaveAccountExpiry"
    />
  </div>
</template>

<script setup>
import { ref, computed, onMounted, watch } from 'vue'
import { showToast } from '@/utils/toast'
import { apiClient } from '@/config/api'
import { useConfirm } from '@/composables/useConfirm'
import AccountForm from '@/components/accounts/AccountForm.vue'
import CcrAccountForm from '@/components/accounts/CcrAccountForm.vue'
import AccountUsageDetailModal from '@/components/accounts/AccountUsageDetailModal.vue'
import AccountExpiryEditModal from '@/components/accounts/AccountExpiryEditModal.vue'
import ConfirmModal from '@/components/common/ConfirmModal.vue'
import CustomDropdown from '@/components/common/CustomDropdown.vue'

// 使用确认弹窗
const { showConfirmModal, confirmOptions, showConfirm, handleConfirm, handleCancel } = useConfirm()

// 数据状态
const accounts = ref([])
const accountsLoading = ref(false)
const accountSortBy = ref('name')
const accountsSortBy = ref('')
const accountsSortOrder = ref('asc')
const apiKeys = ref([])
const accountGroups = ref([])
const groupFilter = ref('all')
const platformFilter = ref('all')
const searchKeyword = ref('')
const PAGE_SIZE_STORAGE_KEY = 'accountsPageSize'
const getInitialPageSize = () => {
  const saved = localStorage.getItem(PAGE_SIZE_STORAGE_KEY)
  if (saved) {
    const parsedSize = parseInt(saved, 10)
    if ([10, 20, 50, 100].includes(parsedSize)) {
      return parsedSize
    }
  }
  return 10
}
const pageSizeOptions = [10, 20, 50, 100]
const pageSize = ref(getInitialPageSize())
const currentPage = ref(1)

// 多选状态
const selectedAccounts = ref([])
const selectAllChecked = ref(false)
const isIndeterminate = ref(false)
const showCheckboxes = ref(false)

// 账号使用详情弹窗状态
const showAccountUsageModal = ref(false)
const accountUsageLoading = ref(false)
const selectedAccountForUsage = ref(null)
const accountUsageHistory = ref([])
const accountUsageSummary = ref({})
const accountUsageOverview = ref({})
const accountUsageGeneratedAt = ref('')

const supportedUsagePlatforms = [
  'claude',
  'claude-console',
  'openai',
  'openai-responses',
  'gemini',
  'droid',
  'gemini-api'
]

// 过期时间编辑弹窗状态
const editingExpiryAccount = ref(null)
const expiryEditModalRef = ref(null)

// 缓存状态标志
const apiKeysLoaded = ref(false)
const groupsLoaded = ref(false)
const groupMembersLoaded = ref(false)
const accountGroupMap = ref(new Map()) // Map<accountId, Array<groupInfo>>

// 下拉选项数据
const sortOptions = ref([
  { value: 'name', label: '按名称排序', icon: 'fa-font' },
  { value: 'dailyTokens', label: '按今日Token排序', icon: 'fa-coins' },
  { value: 'dailyRequests', label: '按今日请求数排序', icon: 'fa-chart-line' },
  { value: 'totalTokens', label: '按总Token排序', icon: 'fa-database' },
  { value: 'lastUsed', label: '按最后使用排序', icon: 'fa-clock' }
])

const platformOptions = ref([
  { value: 'all', label: '所有平台', icon: 'fa-globe' },
  { value: 'claude', label: 'Claude', icon: 'fa-brain' },
  { value: 'claude-console', label: 'Claude Console', icon: 'fa-terminal' },
  { value: 'gemini', label: 'Gemini', icon: 'fab fa-google' },
  { value: 'gemini-api', label: 'Gemini API', icon: 'fa-key' },
  { value: 'openai', label: 'OpenAi', icon: 'fa-openai' },
  { value: 'azure_openai', label: 'Azure OpenAI', icon: 'fab fa-microsoft' },
  { value: 'bedrock', label: 'Bedrock', icon: 'fab fa-aws' },
  { value: 'openai-responses', label: 'OpenAI-Responses', icon: 'fa-server' },
  { value: 'ccr', label: 'CCR', icon: 'fa-code-branch' },
  { value: 'droid', label: 'Droid', icon: 'fa-robot' }
])

const groupOptions = computed(() => {
  const options = [
    { value: 'all', label: '所有账户', icon: 'fa-globe' },
    { value: 'ungrouped', label: '未分组账户', icon: 'fa-user' }
  ]
  accountGroups.value.forEach((group) => {
    options.push({
      value: group.id,
      label: `${group.name} (${group.platform === 'claude' ? 'Claude' : group.platform === 'gemini' ? 'Gemini' : group.platform === 'openai' ? 'OpenAI' : 'Droid'})`,
      icon:
        group.platform === 'claude'
          ? 'fa-brain'
          : group.platform === 'gemini'
            ? 'fa-robot'
            : group.platform === 'openai'
              ? 'fa-openai'
              : 'fa-robot'
    })
  })
  return options
})

const shouldShowCheckboxes = computed(() => showCheckboxes.value)

// 模态框状态
const showCreateAccountModal = ref(false)
const newAccountPlatform = ref(null) // 跟踪新建账户选择的平台
const showEditAccountModal = ref(false)
const editingAccount = ref(null)

const collectAccountSearchableStrings = (account) => {
  const values = new Set()

  const baseFields = [
    account?.name,
    account?.email,
    account?.accountName,
    account?.owner,
    account?.ownerName,
    account?.ownerDisplayName,
    account?.displayName,
    account?.username,
    account?.identifier,
    account?.alias,
    account?.title,
    account?.label
  ]

  baseFields.forEach((field) => {
    if (typeof field === 'string') {
      const trimmed = field.trim()
      if (trimmed) {
        values.add(trimmed)
      }
    }
  })

  if (Array.isArray(account?.groupInfos)) {
    account.groupInfos.forEach((group) => {
      if (group && typeof group.name === 'string') {
        const trimmed = group.name.trim()
        if (trimmed) {
          values.add(trimmed)
        }
      }
    })
  }

  Object.entries(account || {}).forEach(([key, value]) => {
    if (typeof value === 'string') {
      const lowerKey = key.toLowerCase()
      if (lowerKey.includes('name') || lowerKey.includes('email')) {
        const trimmed = value.trim()
        if (trimmed) {
          values.add(trimmed)
        }
      }
    }
  })

  return Array.from(values)
}

const accountMatchesKeyword = (account, normalizedKeyword) => {
  if (!normalizedKeyword) return true
  return collectAccountSearchableStrings(account).some((value) =>
    value.toLowerCase().includes(normalizedKeyword)
  )
}

const canViewUsage = (account) => !!account && supportedUsagePlatforms.includes(account.platform)

const openAccountUsageModal = async (account) => {
  if (!canViewUsage(account)) {
    showToast('该账户类型暂不支持查看详情', 'warning')
    return
  }

  selectedAccountForUsage.value = account
  showAccountUsageModal.value = true
  accountUsageLoading.value = true
  accountUsageHistory.value = []
  accountUsageSummary.value = {}
  accountUsageOverview.value = {}
  accountUsageGeneratedAt.value = ''

  try {
    const response = await apiClient.get(
      `/admin/accounts/${account.id}/usage-history?platform=${account.platform}&days=30`
    )

    if (response.success) {
      const data = response.data || {}
      accountUsageHistory.value = data.history || []
      accountUsageSummary.value = data.summary || {}
      accountUsageOverview.value = data.overview || {}
      accountUsageGeneratedAt.value = data.generatedAt || ''
    } else {
      showToast(response.error || '加载账号使用详情失败', 'error')
    }
  } catch (error) {
    showToast('加载账号使用详情失败', 'error')
  } finally {
    accountUsageLoading.value = false
  }
}

const closeAccountUsageModal = () => {
  showAccountUsageModal.value = false
  accountUsageLoading.value = false
  selectedAccountForUsage.value = null
}

// 计算排序后的账户列表
const sortedAccounts = computed(() => {
  let sourceAccounts = accounts.value

  const keyword = searchKeyword.value.trim()
  if (keyword) {
    const normalizedKeyword = keyword.toLowerCase()
    sourceAccounts = sourceAccounts.filter((account) =>
      accountMatchesKeyword(account, normalizedKeyword)
    )
  }

  if (!accountsSortBy.value) return sourceAccounts

  const sorted = [...sourceAccounts].sort((a, b) => {
    let aVal = a[accountsSortBy.value]
    let bVal = b[accountsSortBy.value]

    // 处理统计数据
    if (accountsSortBy.value === 'dailyTokens') {
      aVal = a.usage?.daily?.allTokens || 0
      bVal = b.usage?.daily?.allTokens || 0
    } else if (accountsSortBy.value === 'dailyRequests') {
      aVal = a.usage?.daily?.requests || 0
      bVal = b.usage?.daily?.requests || 0
    } else if (accountsSortBy.value === 'totalTokens') {
      aVal = a.usage?.total?.allTokens || 0
      bVal = b.usage?.total?.allTokens || 0
    }

    // 处理最后使用时间
    if (accountsSortBy.value === 'lastUsed') {
      aVal = a.lastUsedAt ? new Date(a.lastUsedAt).getTime() : 0
      bVal = b.lastUsedAt ? new Date(b.lastUsedAt).getTime() : 0
    }

    // 处理状态
    if (accountsSortBy.value === 'status') {
      aVal = a.isActive ? 1 : 0
      bVal = b.isActive ? 1 : 0
    }

    if (aVal < bVal) return accountsSortOrder.value === 'asc' ? -1 : 1
    if (aVal > bVal) return accountsSortOrder.value === 'asc' ? 1 : -1
    return 0
  })

  return sorted
})

const totalPages = computed(() => {
  const total = sortedAccounts.value.length
  return Math.ceil(total / pageSize.value) || 0
})

const pageNumbers = computed(() => {
  const total = totalPages.value
  const current = currentPage.value
  const pages = []

  if (total <= 7) {
    for (let i = 1; i <= total; i++) {
      pages.push(i)
    }
  } else {
    let start = Math.max(1, current - 2)
    let end = Math.min(total, current + 2)

    if (current <= 3) {
      end = 5
    } else if (current >= total - 2) {
      start = total - 4
    }

    for (let i = start; i <= end; i++) {
      pages.push(i)
    }
  }

  return pages
})

const shouldShowFirstPage = computed(() => {
  const pages = pageNumbers.value
  if (pages.length === 0) return false
  return pages[0] > 1
})

const shouldShowLastPage = computed(() => {
  const pages = pageNumbers.value
  if (pages.length === 0) return false
  return pages[pages.length - 1] < totalPages.value
})

const showLeadingEllipsis = computed(() => {
  const pages = pageNumbers.value
  if (pages.length === 0) return false
  return shouldShowFirstPage.value && pages[0] > 2
})

const showTrailingEllipsis = computed(() => {
  const pages = pageNumbers.value
  if (pages.length === 0) return false
  return shouldShowLastPage.value && pages[pages.length - 1] < totalPages.value - 1
})

const paginatedAccounts = computed(() => {
  const start = (currentPage.value - 1) * pageSize.value
  const end = start + pageSize.value
  return sortedAccounts.value.slice(start, end)
})

const updateSelectAllState = () => {
  const currentIds = paginatedAccounts.value.map((account) => account.id)
  const selectedInCurrentPage = currentIds.filter((id) =>
    selectedAccounts.value.includes(id)
  ).length
  const totalInCurrentPage = currentIds.length

  if (selectedInCurrentPage === 0) {
    selectAllChecked.value = false
    isIndeterminate.value = false
  } else if (selectedInCurrentPage === totalInCurrentPage) {
    selectAllChecked.value = true
    isIndeterminate.value = false
  } else {
    selectAllChecked.value = false
    isIndeterminate.value = true
  }
}

const handleSelectAll = () => {
  if (selectAllChecked.value) {
    paginatedAccounts.value.forEach((account) => {
      if (!selectedAccounts.value.includes(account.id)) {
        selectedAccounts.value.push(account.id)
      }
    })
  } else {
    const currentIds = new Set(paginatedAccounts.value.map((account) => account.id))
    selectedAccounts.value = selectedAccounts.value.filter((id) => !currentIds.has(id))
  }
  updateSelectAllState()
}

const toggleSelectionMode = () => {
  showCheckboxes.value = !showCheckboxes.value
  if (!showCheckboxes.value) {
    selectedAccounts.value = []
    selectAllChecked.value = false
    isIndeterminate.value = false
  } else {
    updateSelectAllState()
  }
}

const cleanupSelectedAccounts = () => {
  const validIds = new Set(accounts.value.map((account) => account.id))
  selectedAccounts.value = selectedAccounts.value.filter((id) => validIds.has(id))
  updateSelectAllState()
}

// 加载账户列表
const loadAccounts = async (forceReload = false) => {
  accountsLoading.value = true
  try {
    // 构建查询参数（用于其他筛选情况）
    const params = {}
    if (platformFilter.value !== 'all') {
      params.platform = platformFilter.value
    }
    if (groupFilter.value !== 'all') {
      params.groupId = groupFilter.value
    }

    // 根据平台筛选决定需要请求哪些接口
    const requests = []

    if (platformFilter.value === 'all') {
      // 请求所有平台
      requests.push(
        apiClient.get('/admin/claude-accounts', { params }),
        apiClient.get('/admin/claude-console-accounts', { params }),
        apiClient.get('/admin/bedrock-accounts', { params }),
        apiClient.get('/admin/gemini-accounts', { params }),
        apiClient.get('/admin/openai-accounts', { params }),
        apiClient.get('/admin/azure-openai-accounts', { params }),
        apiClient.get('/admin/openai-responses-accounts', { params }),
        apiClient.get('/admin/ccr-accounts', { params }),
        apiClient.get('/admin/droid-accounts', { params }),
        apiClient.get('/admin/gemini-api-accounts', { params })
      )
    } else {
      // 只请求指定平台，其他平台设为null占位
      switch (platformFilter.value) {
        case 'claude':
          requests.push(
            apiClient.get('/admin/claude-accounts', { params }),
            Promise.resolve({ success: true, data: [] }), // claude-console 占位
            Promise.resolve({ success: true, data: [] }), // bedrock 占位
            Promise.resolve({ success: true, data: [] }), // gemini 占位
            Promise.resolve({ success: true, data: [] }), // openai 占位
            Promise.resolve({ success: true, data: [] }), // azure-openai 占位
            Promise.resolve({ success: true, data: [] }), // openai-responses 占位
            Promise.resolve({ success: true, data: [] }), // ccr 占位
            Promise.resolve({ success: true, data: [] }), // droid 占位
            Promise.resolve({ success: true, data: [] }) // gemini-api 占位
          )
          break
        case 'claude-console':
          requests.push(
            Promise.resolve({ success: true, data: [] }), // claude 占位
            apiClient.get('/admin/claude-console-accounts', { params }),
            Promise.resolve({ success: true, data: [] }), // bedrock 占位
            Promise.resolve({ success: true, data: [] }), // gemini 占位
            Promise.resolve({ success: true, data: [] }), // openai 占位
            Promise.resolve({ success: true, data: [] }), // azure-openai 占位
            Promise.resolve({ success: true, data: [] }), // openai-responses 占位
            Promise.resolve({ success: true, data: [] }), // ccr 占位
            Promise.resolve({ success: true, data: [] }), // droid 占位
            Promise.resolve({ success: true, data: [] }) // gemini-api 占位
          )
          break
        case 'bedrock':
          requests.push(
            Promise.resolve({ success: true, data: [] }), // claude 占位
            Promise.resolve({ success: true, data: [] }), // claude-console 占位
            apiClient.get('/admin/bedrock-accounts', { params }),
            Promise.resolve({ success: true, data: [] }), // gemini 占位
            Promise.resolve({ success: true, data: [] }), // openai 占位
            Promise.resolve({ success: true, data: [] }), // azure-openai 占位
            Promise.resolve({ success: true, data: [] }), // openai-responses 占位
            Promise.resolve({ success: true, data: [] }), // ccr 占位
            Promise.resolve({ success: true, data: [] }), // droid 占位
            Promise.resolve({ success: true, data: [] }) // gemini-api 占位
          )
          break
        case 'gemini':
          requests.push(
            Promise.resolve({ success: true, data: [] }), // claude 占位
            Promise.resolve({ success: true, data: [] }), // claude-console 占位
            Promise.resolve({ success: true, data: [] }), // bedrock 占位
            apiClient.get('/admin/gemini-accounts', { params }),
            Promise.resolve({ success: true, data: [] }), // openai 占位
            Promise.resolve({ success: true, data: [] }), // azure-openai 占位
            Promise.resolve({ success: true, data: [] }), // openai-responses 占位
            Promise.resolve({ success: true, data: [] }), // ccr 占位
            Promise.resolve({ success: true, data: [] }), // droid 占位
            Promise.resolve({ success: true, data: [] }) // gemini-api 占位
          )
          break
        case 'openai':
          requests.push(
            Promise.resolve({ success: true, data: [] }), // claude 占位
            Promise.resolve({ success: true, data: [] }), // claude-console 占位
            Promise.resolve({ success: true, data: [] }), // bedrock 占位
            Promise.resolve({ success: true, data: [] }), // gemini 占位
            apiClient.get('/admin/openai-accounts', { params }),
            Promise.resolve({ success: true, data: [] }), // azure-openai 占位
            Promise.resolve({ success: true, data: [] }), // openai-responses 占位
            Promise.resolve({ success: true, data: [] }), // ccr 占位
            Promise.resolve({ success: true, data: [] }), // droid 占位
            Promise.resolve({ success: true, data: [] }) // gemini-api 占位
          )
          break
        case 'azure_openai':
          requests.push(
            Promise.resolve({ success: true, data: [] }), // claude 占位
            Promise.resolve({ success: true, data: [] }), // claude-console 占位
            Promise.resolve({ success: true, data: [] }), // bedrock 占位
            Promise.resolve({ success: true, data: [] }), // gemini 占位
            Promise.resolve({ success: true, data: [] }), // openai 占位
            apiClient.get('/admin/azure-openai-accounts', { params }),
            Promise.resolve({ success: true, data: [] }), // openai-responses 占位
            Promise.resolve({ success: true, data: [] }), // ccr 占位
            Promise.resolve({ success: true, data: [] }), // droid 占位
            Promise.resolve({ success: true, data: [] }) // gemini-api 占位
          )
          break
        case 'openai-responses':
          requests.push(
            Promise.resolve({ success: true, data: [] }), // claude 占位
            Promise.resolve({ success: true, data: [] }), // claude-console 占位
            Promise.resolve({ success: true, data: [] }), // bedrock 占位
            Promise.resolve({ success: true, data: [] }), // gemini 占位
            Promise.resolve({ success: true, data: [] }), // openai 占位
            Promise.resolve({ success: true, data: [] }), // azure-openai 占位
            apiClient.get('/admin/openai-responses-accounts', { params }),
            Promise.resolve({ success: true, data: [] }), // ccr 占位
            Promise.resolve({ success: true, data: [] }), // droid 占位
            Promise.resolve({ success: true, data: [] }) // gemini-api 占位
          )
          break
        case 'ccr':
          requests.push(
            Promise.resolve({ success: true, data: [] }), // claude 占位
            Promise.resolve({ success: true, data: [] }), // claude-console 占位
            Promise.resolve({ success: true, data: [] }), // bedrock 占位
            Promise.resolve({ success: true, data: [] }), // gemini 占位
            Promise.resolve({ success: true, data: [] }), // openai 占位
            Promise.resolve({ success: true, data: [] }), // azure 占位
            Promise.resolve({ success: true, data: [] }), // openai-responses 占位
            apiClient.get('/admin/ccr-accounts', { params }),
            Promise.resolve({ success: true, data: [] }), // droid 占位
            Promise.resolve({ success: true, data: [] }) // gemini-api 占位
          )
          break
        case 'droid':
          requests.push(
            Promise.resolve({ success: true, data: [] }), // claude 占位
            Promise.resolve({ success: true, data: [] }), // claude-console 占位
            Promise.resolve({ success: true, data: [] }), // bedrock 占位
            Promise.resolve({ success: true, data: [] }), // gemini 占位
            Promise.resolve({ success: true, data: [] }), // openai 占位
            Promise.resolve({ success: true, data: [] }), // azure 占位
            Promise.resolve({ success: true, data: [] }), // openai-responses 占位
            Promise.resolve({ success: true, data: [] }), // ccr 占位
            apiClient.get('/admin/droid-accounts', { params }),
            Promise.resolve({ success: true, data: [] }) // gemini-api 占位
          )
          break
        case 'gemini-api':
          requests.push(
            Promise.resolve({ success: true, data: [] }), // claude 占位
            Promise.resolve({ success: true, data: [] }), // claude-console 占位
            Promise.resolve({ success: true, data: [] }), // bedrock 占位
            Promise.resolve({ success: true, data: [] }), // gemini 占位
            Promise.resolve({ success: true, data: [] }), // openai 占位
            Promise.resolve({ success: true, data: [] }), // azure-openai 占位
            Promise.resolve({ success: true, data: [] }), // openai-responses 占位
            Promise.resolve({ success: true, data: [] }), // ccr 占位
            Promise.resolve({ success: true, data: [] }), // droid 占位
            apiClient.get('/admin/gemini-api-accounts', { params })
          )
          break
        default:
          // 默认情况下返回空数组
          requests.push(
            Promise.resolve({ success: true, data: [] }),
            Promise.resolve({ success: true, data: [] }),
            Promise.resolve({ success: true, data: [] }),
            Promise.resolve({ success: true, data: [] }),
            Promise.resolve({ success: true, data: [] }),
            Promise.resolve({ success: true, data: [] }),
            Promise.resolve({ success: true, data: [] }),
            Promise.resolve({ success: true, data: [] }),
            Promise.resolve({ success: true, data: [] }),
            Promise.resolve({ success: true, data: [] })
          )
          break
      }
    }

    // 使用缓存机制加载 API Keys 和分组数据
    await Promise.all([loadApiKeys(forceReload), loadAccountGroups(forceReload)])

    // 后端账户API已经包含分组信息，不需要单独加载分组成员关系
    // await loadGroupMembers(forceReload)

    const [
      claudeData,
      claudeConsoleData,
      bedrockData,
      geminiData,
      openaiData,
      azureOpenaiData,
      openaiResponsesData,
      ccrData,
      droidData,
      geminiApiData
    ] = await Promise.all(requests)

    const allAccounts = []

    if (claudeData.success) {
      const claudeAccounts = (claudeData.data || []).map((acc) => {
        // 计算每个Claude账户绑定的API Key数量
        const boundApiKeysCount = apiKeys.value.filter(
          (key) => key.claudeAccountId === acc.id
        ).length
        // 后端已经包含了groupInfos，直接使用
        return { ...acc, platform: 'claude', boundApiKeysCount }
      })
      allAccounts.push(...claudeAccounts)
    }

    if (claudeConsoleData.success) {
      const claudeConsoleAccounts = (claudeConsoleData.data || []).map((acc) => {
        // 计算每个Claude Console账户绑定的API Key数量
        const boundApiKeysCount = apiKeys.value.filter(
          (key) => key.claudeConsoleAccountId === acc.id
        ).length
        // 后端已经包含了groupInfos，直接使用
        return { ...acc, platform: 'claude-console', boundApiKeysCount }
      })
      allAccounts.push(...claudeConsoleAccounts)
    }

    if (bedrockData.success) {
      const bedrockAccounts = (bedrockData.data || []).map((acc) => {
        // Bedrock账户暂时不支持直接绑定
        // 后端已经包含了groupInfos，直接使用
        return { ...acc, platform: 'bedrock', boundApiKeysCount: 0 }
      })
      allAccounts.push(...bedrockAccounts)
    }

    if (geminiData.success) {
      const geminiAccounts = (geminiData.data || []).map((acc) => {
        // 计算每个Gemini账户绑定的API Key数量
        const boundApiKeysCount = apiKeys.value.filter(
          (key) => key.geminiAccountId === acc.id
        ).length
        // 后端已经包含了groupInfos，直接使用
        return { ...acc, platform: 'gemini', boundApiKeysCount }
      })
      allAccounts.push(...geminiAccounts)
    }
    if (openaiData.success) {
      const openaiAccounts = (openaiData.data || []).map((acc) => {
        // 计算每个OpenAI账户绑定的API Key数量
        const boundApiKeysCount = apiKeys.value.filter(
          (key) => key.openaiAccountId === acc.id
        ).length
        // 后端已经包含了groupInfos，直接使用
        return { ...acc, platform: 'openai', boundApiKeysCount }
      })
      allAccounts.push(...openaiAccounts)
    }
    if (azureOpenaiData && azureOpenaiData.success) {
      const azureOpenaiAccounts = (azureOpenaiData.data || []).map((acc) => {
        // 计算每个Azure OpenAI账户绑定的API Key数量
        const boundApiKeysCount = apiKeys.value.filter(
          (key) => key.azureOpenaiAccountId === acc.id
        ).length
        // 后端已经包含了groupInfos，直接使用
        return { ...acc, platform: 'azure_openai', boundApiKeysCount }
      })
      allAccounts.push(...azureOpenaiAccounts)
    }

    if (openaiResponsesData && openaiResponsesData.success) {
      const openaiResponsesAccounts = (openaiResponsesData.data || []).map((acc) => {
        // 计算每个OpenAI-Responses账户绑定的API Key数量
        // OpenAI-Responses账户使用 responses: 前缀
        const boundApiKeysCount = apiKeys.value.filter(
          (key) => key.openaiAccountId === `responses:${acc.id}`
        ).length
        // 后端已经包含了groupInfos，直接使用
        return { ...acc, platform: 'openai-responses', boundApiKeysCount }
      })
      allAccounts.push(...openaiResponsesAccounts)
    }

    // CCR 账户
    if (ccrData && ccrData.success) {
      const ccrAccounts = (ccrData.data || []).map((acc) => {
        // CCR 不支持 API Key 绑定，固定为 0
        return { ...acc, platform: 'ccr', boundApiKeysCount: 0 }
      })
      allAccounts.push(...ccrAccounts)
    }

    // Droid 账户
    if (droidData && droidData.success) {
      const droidAccounts = (droidData.data || []).map((acc) => {
        return {
          ...acc,
          platform: 'droid',
          boundApiKeysCount: acc.boundApiKeysCount ?? 0
        }
      })
      allAccounts.push(...droidAccounts)
    }

    // Gemini API 账户
    if (geminiApiData && geminiApiData.success) {
      const geminiApiAccounts = (geminiApiData.data || []).map((acc) => {
        // 计算每个Gemini-API账户绑定的API Key数量
        // Gemini-API账户使用 api: 前缀
        const boundApiKeysCount = apiKeys.value.filter(
          (key) => key.geminiAccountId === `api:${acc.id}`
        ).length
        // 后端已经包含了groupInfos，直接使用
        return { ...acc, platform: 'gemini-api', boundApiKeysCount }
      })
      allAccounts.push(...geminiApiAccounts)
    }

    // 根据分组筛选器过滤账户
    let filteredAccounts = allAccounts
    if (groupFilter.value !== 'all') {
      if (groupFilter.value === 'ungrouped') {
        // 筛选未分组的账户（没有 groupInfos 或 groupInfos 为空数组）
        filteredAccounts = allAccounts.filter((account) => {
          return !account.groupInfos || account.groupInfos.length === 0
        })
      } else {
        // 筛选属于特定分组的账户
        filteredAccounts = allAccounts.filter((account) => {
          if (!account.groupInfos || account.groupInfos.length === 0) {
            return false
          }
          // 检查账户是否属于选中的分组
          return account.groupInfos.some((group) => group.id === groupFilter.value)
        })
      }
    }

    filteredAccounts = filteredAccounts.map((account) => {
      const proxyConfig = normalizeProxyData(account.proxyConfig || account.proxy)
      return {
        ...account,
        proxyConfig: proxyConfig || null
      }
    })

    accounts.value = filteredAccounts
    cleanupSelectedAccounts()

    // 异步加载 Claude OAuth 账户的 usage 数据
    if (filteredAccounts.some((acc) => acc.platform === 'claude')) {
      loadClaudeUsage().catch((err) => {
        console.debug('Claude usage loading failed:', err)
      })
    }
  } catch (error) {
    showToast('加载账户失败', 'error')
  } finally {
    accountsLoading.value = false
  }
}

// 异步加载 Claude 账户的 Usage 数据
const loadClaudeUsage = async () => {
  try {
    const response = await apiClient.get('/admin/claude-accounts/usage')
    if (response.success && response.data) {
      const usageMap = response.data

      // 更新账户列表中的 claudeUsage 数据
      accounts.value = accounts.value.map((account) => {
        if (account.platform === 'claude' && usageMap[account.id]) {
          return {
            ...account,
            claudeUsage: usageMap[account.id]
          }
        }
        return account
      })
    }
  } catch (error) {
    console.debug('Failed to load Claude usage data:', error)
  }
}

// 排序账户
const sortAccounts = (field) => {
  if (field) {
    if (accountsSortBy.value === field) {
      accountsSortOrder.value = accountsSortOrder.value === 'asc' ? 'desc' : 'asc'
    } else {
      accountsSortBy.value = field
      accountsSortOrder.value = 'asc'
    }
  }
}

// 格式化数字（与原版保持一致）
const formatNumber = (num) => {
  if (num === null || num === undefined) return '0'
  const number = Number(num)
  if (number >= 1000000) {
    return (number / 1000000).toFixed(2)
  } else if (number >= 1000) {
    return (number / 1000000).toFixed(4)
  }
  return (number / 1000000).toFixed(6)
}

// 格式化最后使用时间
const formatLastUsed = (dateString) => {
  if (!dateString) return '从未使用'

  const date = new Date(dateString)
  const now = new Date()
  const diff = now - date

  if (diff < 60000) return '刚刚'
  if (diff < 3600000) return `${Math.floor(diff / 60000)} 分钟前`
  if (diff < 86400000) return `${Math.floor(diff / 3600000)} 小时前`
  if (diff < 604800000) return `${Math.floor(diff / 86400000)} 天前`

  return date.toLocaleDateString('zh-CN')
}

const clearSearch = () => {
  searchKeyword.value = ''
  currentPage.value = 1
}

// 加载API Keys列表（缓存版本）
const loadApiKeys = async (forceReload = false) => {
  if (!forceReload && apiKeysLoaded.value) {
    return // 使用缓存数据
  }

  try {
    const response = await apiClient.get('/admin/api-keys')
    if (response.success) {
      apiKeys.value = response.data || []
      apiKeysLoaded.value = true
    }
  } catch (error) {
    // 静默处理错误
  }
}

// 加载账户分组列表（缓存版本）
const loadAccountGroups = async (forceReload = false) => {
  if (!forceReload && groupsLoaded.value) {
    return // 使用缓存数据
  }

  try {
    const response = await apiClient.get('/admin/account-groups')
    if (response.success) {
      accountGroups.value = response.data || []
      groupsLoaded.value = true
    }
  } catch (error) {
    // 静默处理错误
  }
}

// 清空缓存的函数
const clearCache = () => {
  apiKeysLoaded.value = false
  groupsLoaded.value = false
  groupMembersLoaded.value = false
  accountGroupMap.value.clear()
}

// 按平台筛选账户
const filterByPlatform = () => {
  currentPage.value = 1
  loadAccounts()
}

// 按分组筛选账户
const filterByGroup = () => {
  currentPage.value = 1
  loadAccounts()
}

// 规范化代理配置，支持字符串与对象
function normalizeProxyData(proxy) {
  if (!proxy) {
    return null
  }

  let proxyObject = proxy
  if (typeof proxy === 'string') {
    try {
      proxyObject = JSON.parse(proxy)
    } catch (error) {
      return null
    }
  }

  if (!proxyObject || typeof proxyObject !== 'object') {
    return null
  }

  const candidate =
    proxyObject.proxy && typeof proxyObject.proxy === 'object' ? proxyObject.proxy : proxyObject

  const host =
    typeof candidate.host === 'string'
      ? candidate.host.trim()
      : candidate.host !== undefined && candidate.host !== null
        ? String(candidate.host).trim()
        : ''

  const port =
    candidate.port !== undefined && candidate.port !== null ? String(candidate.port).trim() : ''

  if (!host || !port) {
    return null
  }

  const type =
    typeof candidate.type === 'string' && candidate.type.trim() ? candidate.type.trim() : 'socks5'

  const username =
    typeof candidate.username === 'string'
      ? candidate.username
      : candidate.username !== undefined && candidate.username !== null
        ? String(candidate.username)
        : ''

  const password =
    typeof candidate.password === 'string'
      ? candidate.password
      : candidate.password !== undefined && candidate.password !== null
        ? String(candidate.password)
        : ''

  return {
    type,
    host,
    port,
    username,
    password
  }
}

// 格式化代理信息显示
const formatProxyDisplay = (proxy) => {
  const parsed = normalizeProxyData(proxy)
  if (!parsed) {
    return null
  }

  const typeShort = parsed.type.toLowerCase() === 'socks5' ? 'S5' : parsed.type.toUpperCase()

  let host = parsed.host
  if (host.length > 15) {
    host = host.substring(0, 12) + '...'
  }

  let display = `${typeShort}://${host}:${parsed.port}`

  if (parsed.username) {
    display = `${typeShort}://***@${host}:${parsed.port}`
  }

  return display
}

// 格式化会话窗口时间
const formatSessionWindow = (windowStart, windowEnd) => {
  if (!windowStart || !windowEnd) return '--'

  const start = new Date(windowStart)
  const end = new Date(windowEnd)

  const startHour = start.getHours().toString().padStart(2, '0')
  const startMin = start.getMinutes().toString().padStart(2, '0')
  const endHour = end.getHours().toString().padStart(2, '0')
  const endMin = end.getMinutes().toString().padStart(2, '0')

  return `${startHour}:${startMin} - ${endHour}:${endMin}`
}

// 格式化剩余时间
const formatRemainingTime = (minutes) => {
  if (!minutes || minutes <= 0) return '已结束'

  const hours = Math.floor(minutes / 60)
  const mins = minutes % 60

  if (hours > 0) {
    return `${hours}小时${mins}分钟`
  }
  return `${mins}分钟`
}

// 格式化限流时间（支持显示天数）
const formatRateLimitTime = (minutes) => {
  if (!minutes || minutes <= 0) return ''

  // 转换为整数，避免小数
  minutes = Math.floor(minutes)

  // 计算天数、小时和分钟
  const days = Math.floor(minutes / 1440) // 1天 = 1440分钟
  const remainingAfterDays = minutes % 1440
  const hours = Math.floor(remainingAfterDays / 60)
  const mins = remainingAfterDays % 60

  // 根据时间长度返回不同格式
  if (days > 0) {
    // 超过1天，显示天数和小时
    if (hours > 0) {
      return `${days}天${hours}小时`
    }
    return `${days}天`
  } else if (hours > 0) {
    // 超过1小时但不到1天，显示小时和分钟
    if (mins > 0) {
      return `${hours}小时${mins}分钟`
    }
    return `${hours}小时`
  } else {
    // 不到1小时，只显示分钟
    return `${mins}分钟`
  }
}

// 打开创建账户模态框
const openCreateAccountModal = () => {
  newAccountPlatform.value = null // 重置选择的平台
  showCreateAccountModal.value = true
}

// 关闭创建账户模态框
const closeCreateAccountModal = () => {
  showCreateAccountModal.value = false
  newAccountPlatform.value = null
}

// 编辑账户
const editAccount = (account) => {
  editingAccount.value = account
  showEditAccountModal.value = true
}

const getBoundApiKeysForAccount = (account) => {
  if (!account || !account.id) return []
  return apiKeys.value.filter((key) => {
    const accountId = account.id
    return (
      key.claudeAccountId === accountId ||
      key.claudeConsoleAccountId === accountId ||
      key.geminiAccountId === accountId ||
      key.openaiAccountId === accountId ||
      key.azureOpenaiAccountId === accountId ||
      key.openaiAccountId === `responses:${accountId}` ||
      key.geminiAccountId === `api:${accountId}`
    )
  })
}

const resolveAccountDeleteEndpoint = (account) => {
  switch (account.platform) {
    case 'claude':
      return `/admin/claude-accounts/${account.id}`
    case 'claude-console':
      return `/admin/claude-console-accounts/${account.id}`
    case 'bedrock':
      return `/admin/bedrock-accounts/${account.id}`
    case 'openai':
      return `/admin/openai-accounts/${account.id}`
    case 'azure_openai':
      return `/admin/azure-openai-accounts/${account.id}`
    case 'openai-responses':
      return `/admin/openai-responses-accounts/${account.id}`
    case 'ccr':
      return `/admin/ccr-accounts/${account.id}`
    case 'gemini':
      return `/admin/gemini-accounts/${account.id}`
    case 'droid':
      return `/admin/droid-accounts/${account.id}`
    case 'gemini-api':
      return `/admin/gemini-api-accounts/${account.id}`
    default:
      return null
  }
}

const performAccountDeletion = async (account) => {
  const endpoint = resolveAccountDeleteEndpoint(account)
  if (!endpoint) {
    return { success: false, message: '不支持的账户类型' }
  }

  try {
    const data = await apiClient.delete(endpoint)
    if (data.success) {
      return { success: true, data }
    }
    return { success: false, message: data.message || '删除失败' }
  } catch (error) {
    const message = error.response?.data?.message || error.message || '删除失败'
    return { success: false, message }
  }
}

// 删除账户
const deleteAccount = async (account) => {
  const boundKeys = getBoundApiKeysForAccount(account)
  const boundKeysCount = boundKeys.length

  let confirmMessage = `确定要删除账户 "${account.name}" 吗？`
  if (boundKeysCount > 0) {
    confirmMessage += `\n\n⚠️ 注意：此账号有 ${boundKeysCount} 个 API Key 绑定。`
    confirmMessage += `\n删除后，这些 API Key 将自动切换为共享池模式。`
  }
  confirmMessage += '\n\n此操作不可恢复。'

  const confirmed = await showConfirm('删除账户', confirmMessage, '删除', '取消')

  if (!confirmed) return

  const result = await performAccountDeletion(account)

  if (result.success) {
    const data = result.data
    let toastMessage = '账户已成功删除'
    if (data?.unboundKeys > 0) {
      toastMessage += `，${data.unboundKeys} 个 API Key 已切换为共享池模式`
    }
    showToast(toastMessage, 'success')

    selectedAccounts.value = selectedAccounts.value.filter((id) => id !== account.id)
    updateSelectAllState()

    groupMembersLoaded.value = false
    apiKeysLoaded.value = false
    loadAccounts()
    loadApiKeys(true)
  } else {
    showToast(result.message || '删除失败', 'error')
  }
}

// 批量删除账户
const batchDeleteAccounts = async () => {
  if (selectedAccounts.value.length === 0) {
    showToast('请先选择要删除的账户', 'warning')
    return
  }

  const accountsMap = new Map(accounts.value.map((item) => [item.id, item]))
  const targets = selectedAccounts.value
    .map((id) => accountsMap.get(id))
    .filter((account) => !!account)

  if (targets.length === 0) {
    showToast('选中的账户已不存在', 'warning')
    selectedAccounts.value = []
    updateSelectAllState()
    return
  }

  let confirmMessage = `确定要删除选中的 ${targets.length} 个账户吗？此操作不可恢复。`
  const boundInfo = targets
    .map((account) => ({ account, boundKeys: getBoundApiKeysForAccount(account) }))
    .filter((item) => item.boundKeys.length > 0)

  if (boundInfo.length > 0) {
    confirmMessage += '\n\n⚠️ 以下账户存在绑定的 API Key，将自动解绑：'
    boundInfo.forEach(({ account, boundKeys }) => {
      const displayName = account.name || account.email || account.accountName || account.id
      confirmMessage += `\n- ${displayName}: ${boundKeys.length} 个`
    })
    confirmMessage += '\n删除后，这些 API Key 将切换为共享池模式。'
  }

  confirmMessage += '\n\n请再次确认是否继续。'

  const confirmed = await showConfirm('批量删除账户', confirmMessage, '删除', '取消')
  if (!confirmed) return

  let successCount = 0
  let failedCount = 0
  let totalUnboundKeys = 0
  const failedDetails = []

  for (const account of targets) {
    const result = await performAccountDeletion(account)
    if (result.success) {
      successCount += 1
      totalUnboundKeys += result.data?.unboundKeys || 0
    } else {
      failedCount += 1
      failedDetails.push({
        name: account.name || account.email || account.accountName || account.id,
        message: result.message || '删除失败'
      })
    }
  }

  if (successCount > 0) {
    let toastMessage = `成功删除 ${successCount} 个账户`
    if (totalUnboundKeys > 0) {
      toastMessage += `，${totalUnboundKeys} 个 API Key 已切换为共享池模式`
    }
    showToast(toastMessage, failedCount > 0 ? 'warning' : 'success')

    selectedAccounts.value = []
    selectAllChecked.value = false
    isIndeterminate.value = false

    groupMembersLoaded.value = false
    apiKeysLoaded.value = false
    await loadAccounts(true)
  }

  if (failedCount > 0) {
    const detailMessage = failedDetails.map((item) => `${item.name}: ${item.message}`).join('\n')
    showToast(
      `有 ${failedCount} 个账户删除失败:\n${detailMessage}`,
      successCount > 0 ? 'warning' : 'error'
    )
  }

  updateSelectAllState()
}

// 重置账户状态
const resetAccountStatus = async (account) => {
  if (account.isResetting) return

  let confirmed = false
  if (window.showConfirm) {
    confirmed = await window.showConfirm(
      '重置账户状态',
      '确定要重置此账户的所有异常状态吗？这将清除限流状态、401错误计数等所有异常标记。',
      '确定重置',
      '取消'
    )
  } else {
    confirmed = confirm('确定要重置此账户的所有异常状态吗？')
  }

  if (!confirmed) return

  try {
    account.isResetting = true

    // 根据账户平台选择不同的 API 端点
    let endpoint = ''
    if (account.platform === 'openai') {
      endpoint = `/admin/openai-accounts/${account.id}/reset-status`
    } else if (account.platform === 'openai-responses') {
      endpoint = `/admin/openai-responses-accounts/${account.id}/reset-status`
    } else if (account.platform === 'claude') {
      endpoint = `/admin/claude-accounts/${account.id}/reset-status`
    } else if (account.platform === 'claude-console') {
      endpoint = `/admin/claude-console-accounts/${account.id}/reset-status`
    } else if (account.platform === 'ccr') {
      endpoint = `/admin/ccr-accounts/${account.id}/reset-status`
    } else if (account.platform === 'droid') {
      endpoint = `/admin/droid-accounts/${account.id}/reset-status`
    } else if (account.platform === 'gemini-api') {
      endpoint = `/admin/gemini-api-accounts/${account.id}/reset-status`
<<<<<<< HEAD
=======
    } else if (account.platform === 'gemini') {
      endpoint = `/admin/gemini-accounts/${account.id}/reset-status`
>>>>>>> 6ebe7d02
    } else {
      showToast('不支持的账户类型', 'error')
      account.isResetting = false
      return
    }

    const data = await apiClient.post(endpoint)

    if (data.success) {
      showToast('账户状态已重置', 'success')
      // 强制刷新，绕过前端缓存，确保最终一致性
      loadAccounts(true)
    } else {
      showToast(data.message || '状态重置失败', 'error')
    }
  } catch (error) {
    showToast('状态重置失败', 'error')
  } finally {
    account.isResetting = false
  }
}

// 切换调度状态
const toggleSchedulable = async (account) => {
  if (account.isTogglingSchedulable) return

  try {
    account.isTogglingSchedulable = true

    let endpoint
    if (account.platform === 'claude') {
      endpoint = `/admin/claude-accounts/${account.id}/toggle-schedulable`
    } else if (account.platform === 'claude-console') {
      endpoint = `/admin/claude-console-accounts/${account.id}/toggle-schedulable`
    } else if (account.platform === 'bedrock') {
      endpoint = `/admin/bedrock-accounts/${account.id}/toggle-schedulable`
    } else if (account.platform === 'gemini') {
      endpoint = `/admin/gemini-accounts/${account.id}/toggle-schedulable`
    } else if (account.platform === 'openai') {
      endpoint = `/admin/openai-accounts/${account.id}/toggle-schedulable`
    } else if (account.platform === 'azure_openai') {
      endpoint = `/admin/azure-openai-accounts/${account.id}/toggle-schedulable`
    } else if (account.platform === 'openai-responses') {
      endpoint = `/admin/openai-responses-accounts/${account.id}/toggle-schedulable`
    } else if (account.platform === 'ccr') {
      endpoint = `/admin/ccr-accounts/${account.id}/toggle-schedulable`
    } else if (account.platform === 'droid') {
      endpoint = `/admin/droid-accounts/${account.id}/toggle-schedulable`
    } else if (account.platform === 'gemini-api') {
      endpoint = `/admin/gemini-api-accounts/${account.id}/toggle-schedulable`
    } else {
      showToast('该账户类型暂不支持调度控制', 'warning')
      return
    }

    const data = await apiClient.put(endpoint)

    if (data.success) {
      account.schedulable = data.schedulable
      showToast(data.schedulable ? '已启用调度' : '已禁用调度', 'success')
    } else {
      showToast(data.message || '操作失败', 'error')
    }
  } catch (error) {
    showToast('切换调度状态失败', 'error')
  } finally {
    account.isTogglingSchedulable = false
  }
}

// 处理创建成功
const handleCreateSuccess = () => {
  showCreateAccountModal.value = false
  showToast('账户创建成功', 'success')
  // 清空缓存，因为可能涉及分组关系变化
  clearCache()
  loadAccounts()
}

// 处理编辑成功
const handleEditSuccess = () => {
  showEditAccountModal.value = false
  showToast('账户更新成功', 'success')
  // 清空分组成员缓存，因为账户类型和分组可能发生变化
  groupMembersLoaded.value = false
  loadAccounts()
}

// 获取 Claude 账号的添加方式
const getClaudeAuthType = (account) => {
  // 基于 lastRefreshAt 判断：如果为空说明是 Setup Token（不能刷新），否则是 OAuth
  if (!account.lastRefreshAt || account.lastRefreshAt === '') {
    return 'Setup' // 缩短显示文本
  }
  return 'OAuth'
}

// 获取 Gemini 账号的添加方式
const getGeminiAuthType = () => {
  // Gemini 统一显示 OAuth
  return 'OAuth'
}

// 获取 OpenAI 账号的添加方式
const getOpenAIAuthType = () => {
  // OpenAI 统一显示 OAuth
  return 'OAuth'
}

// 获取 Droid 账号的认证方式
const getDroidAuthType = (account) => {
  if (!account || typeof account !== 'object') {
    return 'OAuth'
  }

  const apiKeyModeFlag =
    account.isApiKeyMode ?? account.is_api_key_mode ?? account.apiKeyMode ?? account.api_key_mode

  if (
    apiKeyModeFlag === true ||
    apiKeyModeFlag === 'true' ||
    apiKeyModeFlag === 1 ||
    apiKeyModeFlag === '1'
  ) {
    return 'API Key'
  }

  const methodCandidate =
    account.authenticationMethod ||
    account.authMethod ||
    account.authentication_mode ||
    account.authenticationMode ||
    account.authentication_method ||
    account.auth_type ||
    account.authType ||
    account.authentication_type ||
    account.authenticationType ||
    account.droidAuthType ||
    account.droidAuthenticationMethod ||
    account.method ||
    account.auth ||
    ''

  if (typeof methodCandidate === 'string') {
    const normalized = methodCandidate.trim().toLowerCase()
    const compacted = normalized.replace(/[\s_-]/g, '')

    if (compacted === 'apikey') {
      return 'API Key'
    }
  }

  return 'OAuth'
}

// 判断是否为 API Key 模式的 Droid 账号
const isDroidApiKeyMode = (account) => getDroidAuthType(account) === 'API Key'

// 获取 Droid 账号的 API Key 数量
const getDroidApiKeyCount = (account) => {
  if (!account || typeof account !== 'object') {
    return 0
  }

  // 优先使用 apiKeys 数组来计算正常状态的 API Keys
  if (Array.isArray(account.apiKeys)) {
    // 只计算状态不是 'error' 的 API Keys
    return account.apiKeys.filter((apiKey) => apiKey.status !== 'error').length
  }

  // 如果是字符串格式的 apiKeys，尝试解析
  if (typeof account.apiKeys === 'string' && account.apiKeys.trim()) {
    try {
      const parsed = JSON.parse(account.apiKeys)
      if (Array.isArray(parsed)) {
        // 只计算状态不是 'error' 的 API Keys
        return parsed.filter((apiKey) => apiKey.status !== 'error').length
      }
    } catch (error) {
      // 忽略解析错误，继续使用其他字段
    }
  }

  const candidates = [
    account.apiKeyCount,
    account.api_key_count,
    account.apiKeysCount,
    account.api_keys_count
  ]

  for (const candidate of candidates) {
    const value = Number(candidate)
    if (Number.isFinite(value) && value >= 0) {
      return value
    }
  }

  return 0
}

// 根据数量返回徽标样式
const getDroidApiKeyBadgeClasses = (account) => {
  const count = getDroidApiKeyCount(account)
  const baseClass =
    'ml-1 inline-flex items-center gap-1 rounded-md border px-1.5 py-[1px] text-[10px] font-medium shadow-sm backdrop-blur-sm'

  if (count > 0) {
    return [
      baseClass,
      'border-cyan-200 bg-cyan-50/90 text-cyan-700 dark:border-cyan-500/40 dark:bg-cyan-900/40 dark:text-cyan-200'
    ]
  }

  return [
    baseClass,
    'border-rose-200 bg-rose-50/90 text-rose-600 dark:border-rose-500/40 dark:bg-rose-900/40 dark:text-rose-200'
  ]
}

// 获取 Claude 账号类型显示
const getClaudeAccountType = (account) => {
  // 如果有订阅信息
  if (account.subscriptionInfo) {
    try {
      // 如果 subscriptionInfo 是字符串，尝试解析
      const info =
        typeof account.subscriptionInfo === 'string'
          ? JSON.parse(account.subscriptionInfo)
          : account.subscriptionInfo

      // 订阅信息已解析

      // 根据 has_claude_max 和 has_claude_pro 判断
      if (info.hasClaudeMax === true) {
        return 'Claude Max'
      } else if (info.hasClaudePro === true) {
        return 'Claude Pro'
      } else {
        return 'Claude Free'
      }
    } catch (e) {
      // 解析失败，返回默认值
      return 'Claude'
    }
  }

  // 没有订阅信息，保持原有显示
  return 'Claude'
}

// 获取停止调度的原因
const getSchedulableReason = (account) => {
  if (account.schedulable !== false) return null

  // Claude Console 账户的错误状态
  if (account.platform === 'claude-console') {
    if (account.status === 'unauthorized') {
      return 'API Key无效或已过期（401错误）'
    }
    if (account.overloadStatus === 'overloaded') {
      return '服务过载（529错误）'
    }
    if (account.rateLimitStatus === 'limited') {
      return '触发限流（429错误）'
    }
    if (account.status === 'blocked' && account.errorMessage) {
      return account.errorMessage
    }
  }

  // Claude 官方账户的错误状态
  if (account.platform === 'claude') {
    if (account.status === 'unauthorized') {
      return '认证失败（401错误）'
    }
    if (account.status === 'temp_error' && account.errorMessage) {
      return account.errorMessage
    }
    if (account.status === 'error' && account.errorMessage) {
      return account.errorMessage
    }
    if (account.isRateLimited) {
      return '触发限流（429错误）'
    }
    // 自动停止调度的原因
    if (account.stoppedReason) {
      return account.stoppedReason
    }
    // 检查5小时限制自动停止标志（备用方案）
    if (account.fiveHourAutoStopped === 'true' || account.fiveHourAutoStopped === true) {
      return '5小时使用量接近限制，已自动停止调度'
    }
  }

  // OpenAI 账户的错误状态
  if (account.platform === 'openai') {
    if (account.status === 'unauthorized') {
      return '认证失败（401错误）'
    }
    // 检查限流状态 - 兼容嵌套的 rateLimitStatus 对象
    if (
      (account.rateLimitStatus && account.rateLimitStatus.isRateLimited) ||
      account.isRateLimited
    ) {
      return '触发限流（429错误）'
    }
    if (account.status === 'error' && account.errorMessage) {
      return account.errorMessage
    }
  }

  // OpenAI-Responses 账户的错误状态
  if (account.platform === 'openai-responses') {
    if (account.status === 'unauthorized') {
      return '认证失败（401错误）'
    }
    // 检查限流状态 - 兼容嵌套的 rateLimitStatus 对象
    if (
      (account.rateLimitStatus && account.rateLimitStatus.isRateLimited) ||
      account.isRateLimited
    ) {
      return '触发限流（429错误）'
    }
    if (account.status === 'error' && account.errorMessage) {
      return account.errorMessage
    }
    if (account.status === 'rateLimited') {
      return '触发限流（429错误）'
    }
  }

  // 通用原因
  if (account.stoppedReason) {
    return account.stoppedReason
  }
  if (account.errorMessage) {
    return account.errorMessage
  }

  // 默认为手动停止
  return '手动停止调度'
}

// 获取账户状态文本
const getAccountStatusText = (account) => {
  // 检查是否被封锁
  if (account.status === 'blocked') return '已封锁'
  // 检查是否未授权（401错误）
  if (account.status === 'unauthorized') return '异常'
  // 检查是否限流
  if (
    account.isRateLimited ||
    account.status === 'rate_limited' ||
    (account.rateLimitStatus && account.rateLimitStatus.isRateLimited) ||
    account.rateLimitStatus === 'limited'
  )
    return '限流中'
  // 检查是否临时错误
  if (account.status === 'temp_error') return '临时异常'
  // 检查是否错误
  if (account.status === 'error' || !account.isActive) return '错误'
  // 检查是否可调度
  if (account.schedulable === false) return '已暂停'
  // 否则正常
  return '正常'
}

// 获取账户状态样式类
const getAccountStatusClass = (account) => {
  if (account.status === 'blocked') {
    return 'bg-red-100 text-red-800'
  }
  if (account.status === 'unauthorized') {
    return 'bg-red-100 text-red-800'
  }
  if (
    account.isRateLimited ||
    account.status === 'rate_limited' ||
    (account.rateLimitStatus && account.rateLimitStatus.isRateLimited) ||
    account.rateLimitStatus === 'limited'
  ) {
    return 'bg-orange-100 text-orange-800'
  }
  if (account.status === 'temp_error') {
    return 'bg-orange-100 text-orange-800'
  }
  if (account.status === 'error' || !account.isActive) {
    return 'bg-red-100 text-red-800'
  }
  if (account.schedulable === false) {
    return 'bg-gray-100 text-gray-800'
  }
  return 'bg-green-100 text-green-800'
}

// 获取账户状态点样式类
const getAccountStatusDotClass = (account) => {
  if (account.status === 'blocked') {
    return 'bg-red-500'
  }
  if (account.status === 'unauthorized') {
    return 'bg-red-500'
  }
  if (
    account.isRateLimited ||
    account.status === 'rate_limited' ||
    (account.rateLimitStatus && account.rateLimitStatus.isRateLimited) ||
    account.rateLimitStatus === 'limited'
  ) {
    return 'bg-orange-500'
  }
  if (account.status === 'temp_error') {
    return 'bg-orange-500'
  }
  if (account.status === 'error' || !account.isActive) {
    return 'bg-red-500'
  }
  if (account.schedulable === false) {
    return 'bg-gray-500'
  }
  return 'bg-green-500'
}

// 获取会话窗口百分比
// const getSessionWindowPercentage = (account) => {
//   if (!account.sessionWindow) return 100
//   const { remaining, total } = account.sessionWindow
//   if (!total || total === 0) return 100
//   return Math.round((remaining / total) * 100)
// }

// 格式化相对时间
const formatRelativeTime = (dateString) => {
  return formatLastUsed(dateString)
}

// 获取会话窗口进度条的样式类
const getSessionProgressBarClass = (status, account = null) => {
  // 根据状态返回不同的颜色类，包含防御性检查
  if (!status) {
    // 无状态信息时默认为蓝色
    return 'bg-gradient-to-r from-blue-500 to-indigo-600'
  }

  // 检查账号是否处于限流状态
  const isRateLimited =
    account &&
    (account.isRateLimited ||
      account.status === 'rate_limited' ||
      (account.rateLimitStatus && account.rateLimitStatus.isRateLimited) ||
      account.rateLimitStatus === 'limited')

  // 如果账号处于限流状态，显示红色
  if (isRateLimited) {
    return 'bg-gradient-to-r from-red-500 to-red-600'
  }

  // 转换为小写进行比较，避免大小写问题
  const normalizedStatus = String(status).toLowerCase()

  if (normalizedStatus === 'rejected') {
    // 被拒绝 - 红色
    return 'bg-gradient-to-r from-red-500 to-red-600'
  } else if (normalizedStatus === 'allowed_warning') {
    // 警告状态 - 橙色/黄色
    return 'bg-gradient-to-r from-yellow-500 to-orange-500'
  } else {
    // 正常状态（allowed 或其他） - 蓝色
    return 'bg-gradient-to-r from-blue-500 to-indigo-600'
  }
}

// ====== Claude OAuth Usage 相关函数 ======

// 判断 Claude 账户是否为 OAuth 授权
const isClaudeOAuth = (account) => {
  return account.authType === 'oauth'
}

// 格式化 Claude 使用率百分比
const formatClaudeUsagePercent = (window) => {
  if (!window || window.utilization === null || window.utilization === undefined) {
    return '-'
  }
  return `${window.utilization}%`
}

// 获取 Claude 使用率宽度
const getClaudeUsageWidth = (window) => {
  if (!window || window.utilization === null || window.utilization === undefined) {
    return '0%'
  }
  return `${window.utilization}%`
}

// 获取 Claude 使用率进度条颜色
const getClaudeUsageBarClass = (window) => {
  const util = window?.utilization || 0
  if (util < 60) {
    return 'bg-gradient-to-r from-blue-500 to-indigo-600'
  }
  if (util < 90) {
    return 'bg-gradient-to-r from-yellow-500 to-orange-500'
  }
  return 'bg-gradient-to-r from-red-500 to-red-600'
}

// 格式化 Claude 剩余时间
const formatClaudeRemaining = (window) => {
  if (!window || !window.remainingSeconds) {
    return '-'
  }

  const seconds = window.remainingSeconds
  const days = Math.floor(seconds / 86400)
  const hours = Math.floor((seconds % 86400) / 3600)
  const minutes = Math.floor((seconds % 3600) / 60)

  if (days > 0) {
    if (hours > 0) {
      return `${days}天${hours}小时`
    }
    return `${days}天`
  }
  if (hours > 0) {
    if (minutes > 0) {
      return `${hours}小时${minutes}分钟`
    }
    return `${hours}小时`
  }
  if (minutes > 0) {
    return `${minutes}分钟`
  }
  return `${Math.floor(seconds % 60)}秒`
}

// 归一化 OpenAI 会话窗口使用率
const normalizeCodexUsagePercent = (usageItem) => {
  if (!usageItem) {
    return null
  }

  const basePercent =
    typeof usageItem.usedPercent === 'number' && !Number.isNaN(usageItem.usedPercent)
      ? usageItem.usedPercent
      : null

  const resetAfterSeconds =
    typeof usageItem.resetAfterSeconds === 'number' && !Number.isNaN(usageItem.resetAfterSeconds)
      ? usageItem.resetAfterSeconds
      : null

  const remainingSeconds =
    typeof usageItem.remainingSeconds === 'number' ? usageItem.remainingSeconds : null

  const resetAtMs = usageItem.resetAt ? Date.parse(usageItem.resetAt) : null

  const resetElapsed =
    resetAfterSeconds !== null &&
    ((remainingSeconds !== null && remainingSeconds <= 0) ||
      (resetAtMs !== null && !Number.isNaN(resetAtMs) && Date.now() >= resetAtMs))

  if (resetElapsed) {
    return 0
  }

  if (basePercent === null) {
    return null
  }

  return Math.max(0, Math.min(100, basePercent))
}

// OpenAI 限额进度条颜色
const getCodexUsageBarClass = (usageItem) => {
  const percent = normalizeCodexUsagePercent(usageItem)
  if (percent === null) {
    return 'bg-gradient-to-r from-gray-300 to-gray-400'
  }
  if (percent >= 90) {
    return 'bg-gradient-to-r from-red-500 to-red-600'
  }
  if (percent >= 75) {
    return 'bg-gradient-to-r from-yellow-500 to-orange-500'
  }
  return 'bg-gradient-to-r from-emerald-500 to-teal-500'
}

// 百分比显示
const formatCodexUsagePercent = (usageItem) => {
  const percent = normalizeCodexUsagePercent(usageItem)
  if (percent === null) {
    return '--'
  }
  return `${percent.toFixed(1)}%`
}

// 进度条宽度
const getCodexUsageWidth = (usageItem) => {
  const percent = normalizeCodexUsagePercent(usageItem)
  if (percent === null) {
    return '0%'
  }
  return `${percent}%`
}

// 时间窗口标签
const getCodexWindowLabel = (type) => {
  if (type === 'secondary') {
    return '周限'
  }
  return '5h'
}

// 格式化剩余时间
const formatCodexRemaining = (usageItem) => {
  if (!usageItem) {
    return '--'
  }

  let seconds = usageItem.remainingSeconds
  if (seconds === null || seconds === undefined) {
    seconds = usageItem.resetAfterSeconds
  }

  if (seconds === null || seconds === undefined || Number.isNaN(Number(seconds))) {
    return '--'
  }

  seconds = Math.max(0, Math.floor(Number(seconds)))

  const days = Math.floor(seconds / 86400)
  const hours = Math.floor((seconds % 86400) / 3600)
  const minutes = Math.floor((seconds % 3600) / 60)
  const secs = seconds % 60

  if (days > 0) {
    if (hours > 0) {
      return `${days}天${hours}小时`
    }
    return `${days}天`
  }
  if (hours > 0) {
    if (minutes > 0) {
      return `${hours}小时${minutes}分钟`
    }
    return `${hours}小时`
  }
  if (minutes > 0) {
    return `${minutes}分钟`
  }
  return `${secs}秒`
}

// 格式化费用显示
const formatCost = (cost) => {
  if (!cost || cost === 0) return '0.0000'
  if (cost < 0.0001) return cost.toExponential(2)
  if (cost < 0.01) return cost.toFixed(6)
  if (cost < 1) return cost.toFixed(4)
  return cost.toFixed(2)
}

// 额度使用百分比（Claude Console）
const getQuotaUsagePercent = (account) => {
  const used = Number(account?.usage?.daily?.cost || 0)
  const quota = Number(account?.dailyQuota || 0)
  if (!quota || quota <= 0) return 0
  return (used / quota) * 100
}

// 额度进度条颜色（Claude Console）
const getQuotaBarClass = (percent) => {
  if (percent >= 90) return 'bg-red-500'
  if (percent >= 70) return 'bg-yellow-500'
  return 'bg-green-500'
}

// 并发使用百分比（Claude Console）
const getConsoleConcurrencyPercent = (account) => {
  const max = Number(account?.maxConcurrentTasks || 0)
  if (!max || max <= 0) return 0
  const active = Number(account?.activeTaskCount || 0)
  return Math.min(100, (active / max) * 100)
}

// 并发进度条颜色（Claude Console）
const getConcurrencyBarClass = (percent) => {
  if (percent >= 100) return 'bg-red-500'
  if (percent >= 80) return 'bg-yellow-500'
  return 'bg-green-500'
}

// 并发标签颜色（Claude Console）
const getConcurrencyLabelClass = (account) => {
  const max = Number(account?.maxConcurrentTasks || 0)
  if (!max || max <= 0) return 'text-gray-500 dark:text-gray-400'
  const active = Number(account?.activeTaskCount || 0)
  if (active >= max) {
    return 'text-red-600 dark:text-red-400'
  }
  if (active >= max * 0.8) {
    return 'text-yellow-600 dark:text-yellow-400'
  }
  return 'text-gray-700 dark:text-gray-200'
}

// 剩余额度（Claude Console）
const formatRemainingQuota = (account) => {
  const used = Number(account?.usage?.daily?.cost || 0)
  const quota = Number(account?.dailyQuota || 0)
  if (!quota || quota <= 0) return '0.00'
  return Math.max(0, quota - used).toFixed(2)
}

// 计算每日费用（使用后端返回的精确费用数据）
const calculateDailyCost = (account) => {
  if (!account.usage || !account.usage.daily) return '0.0000'

  // 如果后端已经返回了计算好的费用，直接使用
  if (account.usage.daily.cost !== undefined) {
    return formatCost(account.usage.daily.cost)
  }

  // 如果后端没有返回费用（旧版本），返回0
  return '0.0000'
}

// 切换调度状态
// const toggleDispatch = async (account) => {
//   await toggleSchedulable(account)
// }

watch(searchKeyword, () => {
  currentPage.value = 1
  updateSelectAllState()
})

watch(pageSize, (newSize) => {
  localStorage.setItem(PAGE_SIZE_STORAGE_KEY, newSize.toString())
  updateSelectAllState()
})

watch(
  () => sortedAccounts.value.length,
  () => {
    if (currentPage.value > totalPages.value) {
      currentPage.value = totalPages.value || 1
    }
    updateSelectAllState()
  }
)

// 监听排序选择变化
watch(accountSortBy, (newVal) => {
  const fieldMap = {
    name: 'name',
    dailyTokens: 'dailyTokens',
    dailyRequests: 'dailyRequests',
    totalTokens: 'totalTokens',
    lastUsed: 'lastUsed'
  }

  if (fieldMap[newVal]) {
    sortAccounts(fieldMap[newVal])
  }
})

watch(currentPage, () => {
  updateSelectAllState()
})

watch(paginatedAccounts, () => {
  updateSelectAllState()
})

watch(accounts, () => {
  cleanupSelectedAccounts()
})
// 到期时间相关方法
const formatExpireDate = (dateString) => {
  if (!dateString) return ''
  const date = new Date(dateString)
  return date.toLocaleDateString('zh-CN', {
    year: 'numeric',
    month: '2-digit',
    day: '2-digit'
  })
}

const isExpired = (expiresAt) => {
  if (!expiresAt) return false
  return new Date(expiresAt) < new Date()
}

const isExpiringSoon = (expiresAt) => {
  if (!expiresAt) return false
  const now = new Date()
  const expireDate = new Date(expiresAt)
  const daysUntilExpire = (expireDate - now) / (1000 * 60 * 60 * 24)
  return daysUntilExpire > 0 && daysUntilExpire <= 7
}

// 开始编辑账户过期时间
const startEditAccountExpiry = (account) => {
  editingExpiryAccount.value = account
}

// 关闭账户过期时间编辑
const closeAccountExpiryEdit = () => {
  editingExpiryAccount.value = null
}

// 保存账户过期时间
const handleSaveAccountExpiry = async ({ accountId, expiresAt }) => {
  try {
    // 根据账号平台选择正确的 API 端点
    const account = accounts.value.find((acc) => acc.id === accountId)

    if (!account) {
      showToast('未找到账户', 'error')
      return
    }

    // 定义每个平台的端点和参数名
    // 注意：部分平台使用 :accountId，部分使用 :id
    let endpoint = ''
    switch (account.platform) {
      case 'claude':
      case 'claude-oauth':
        endpoint = `/admin/claude-accounts/${accountId}`
        break
      case 'gemini':
        endpoint = `/admin/gemini-accounts/${accountId}`
        break
      case 'claude-console':
        endpoint = `/admin/claude-console-accounts/${accountId}`
        break
      case 'bedrock':
        endpoint = `/admin/bedrock-accounts/${accountId}`
        break
      case 'ccr':
        endpoint = `/admin/ccr-accounts/${accountId}`
        break
      case 'openai':
        endpoint = `/admin/openai-accounts/${accountId}` // 使用 :id
        break
      case 'droid':
        endpoint = `/admin/droid-accounts/${accountId}` // 使用 :id
        break
      case 'azure_openai':
        endpoint = `/admin/azure-openai-accounts/${accountId}` // 使用 :id
        break
      case 'openai-responses':
        endpoint = `/admin/openai-responses-accounts/${accountId}` // 使用 :id
        break
      default:
        showToast(`不支持的平台类型: ${account.platform}`, 'error')
        return
    }

    const data = await apiClient.put(endpoint, {
      expiresAt: expiresAt || null
    })

    if (data.success) {
      showToast('账户到期时间已更新', 'success')
      // 更新本地数据
      account.expiresAt = expiresAt || null
      closeAccountExpiryEdit()
    } else {
      showToast(data.message || '更新失败', 'error')
      // 重置保存状态
      if (expiryEditModalRef.value) {
        expiryEditModalRef.value.resetSaving()
      }
    }
  } catch (error) {
    console.error('更新账户过期时间失败:', error)
    showToast('更新失败', 'error')
    // 重置保存状态
    if (expiryEditModalRef.value) {
      expiryEditModalRef.value.resetSaving()
    }
  }
}

onMounted(() => {
  // 首次加载时强制刷新所有数据
  loadAccounts(true)
})
</script>

<style scoped>
.table-container {
  border-radius: 12px;
  border: 1px solid rgba(0, 0, 0, 0.05);
}

.table-row {
  transition: all 0.2s ease;
}

.table-row:hover {
  background-color: rgba(0, 0, 0, 0.02);
}

.loading-spinner {
  width: 24px;
  height: 24px;
  border: 2px solid #e5e7eb;
  border-top: 2px solid #3b82f6;
  border-radius: 50%;
  animation: spin 1s linear infinite;
}

@keyframes spin {
  0% {
    transform: rotate(0deg);
  }
  100% {
    transform: rotate(360deg);
  }
}
.accounts-container {
  min-height: calc(100vh - 300px);
}

.table-row {
  transition: all 0.2s ease;
}

.table-row:hover {
  background-color: rgba(0, 0, 0, 0.02);
}
</style><|MERGE_RESOLUTION|>--- conflicted
+++ resolved
@@ -3054,11 +3054,8 @@
       endpoint = `/admin/droid-accounts/${account.id}/reset-status`
     } else if (account.platform === 'gemini-api') {
       endpoint = `/admin/gemini-api-accounts/${account.id}/reset-status`
-<<<<<<< HEAD
-=======
     } else if (account.platform === 'gemini') {
       endpoint = `/admin/gemini-accounts/${account.id}/reset-status`
->>>>>>> 6ebe7d02
     } else {
       showToast('不支持的账户类型', 'error')
       account.isResetting = false
